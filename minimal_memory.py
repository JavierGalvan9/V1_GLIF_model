--- conflicted
+++ resolved
@@ -10,9 +10,8 @@
 from time import time
 
 
-<<<<<<< HEAD
+
 # tf.profiler.experimental.start('logdir2')
-
 
 class Fake():
     def __init__(self):
@@ -20,11 +19,6 @@
         # self.neurons = 37052 # 300 micron core
         self.neurons = 25000 # maximum working number so far
         # self.neurons = 1000
-=======
-class Fake():
-    def __init__(self):        
-        self.neurons = 5000
->>>>>>> 8b56d3f3
         self.batch_size = 1
         self.data_dir = 'GLIF_network'
         self.core_only = True
@@ -87,36 +81,15 @@
     a, trainable=False, synchronization=tf.VariableSynchronization.ON_READ
 ), zero_state)
 
-<<<<<<< HEAD
 @tf.function
 def roll_out(ex_model, _x, _y, _w):
-=======
-# @tf.function
-def roll_out(_x, _y, _w):
->>>>>>> 8b56d3f3
     _initial_state = tf.nest.map_structure(lambda _a: _a.read_value(), state_variables)
     dummy_zeros = tf.zeros((flags.batch_size, flags.seq_len, flags.neurons), dtype)
 
     # v1 = rsnn_layer.cell
-<<<<<<< HEAD
     v1 = ex_model.get_layer('rsnn').cell
     # v1.sparse_w_rec = v1.prepare_sparse_weight()
     # v1.sparse_w_rec = []
-=======
-    # v1 = extractor_model.get_layer('rsnn').cell
-    # del v1.sparse_w_rec
-    # v1.prepare_sparse_weight(v1.recurrent_weight_values, v1.recurrent_weights_factors)
-    # let's be explicit. calculate the sparse tensor here.
-    # sparse_w_recs = []
-    # for r_id in range(v1._n_syn_basis):
-    #     w_syn_recep = v1.recurrent_weight_values * v1.recurrent_weights_factors[r_id]
-    #     sparse_w_rec = tf.sparse.SparseTensor(
-    #         v1.recurrent_indices,
-    #         tf.cast(w_syn_recep, v1._compute_dtype),
-    #         v1.recurrent_dense_shape
-    #     )
-    #     sparse_w_recs.append(sparse_w_rec)
->>>>>>> 8b56d3f3
     
     # # v1.prepare_sparse_weight()
     _out, _p, _ = ex_model((_x, dummy_zeros, _initial_state))
@@ -140,7 +113,7 @@
 
     return _out, _p, _loss, _aux
 
-<<<<<<< HEAD
+
 def printgpu():
     if tf.config.list_physical_devices('GPU'):
         meminfo = tf.config.experimental.get_memory_info('GPU:0')
@@ -151,6 +124,7 @@
     return
 
    
+optimizer = tf.keras.optimizers.Adam(0.01, epsilon=1e-11) 
 
 @tf.function
 def train_step(ex_model, _x, _y, _w):
@@ -161,28 +135,11 @@
         _out, _p, _loss, _aux = roll_out(ex_model, _x, _y, _w)
     tf.print("calculating gradient...")
     _grads = tape.gradient(_loss, model.trainable_variables)
+    for g, v in zip(_grads, model.trainable_variables):
+       _op = optimizer.apply_gradients([(g, v)])
     # print the gpu memory in GB use if gpu exists
     printgpu()
     return _out, _p, _loss, _aux, _grads
-=======
-optimizer = tf.keras.optimizers.Adam(0.01, epsilon=1e-11)    
-
-# @tf.function
-def train_step(_x, _y, _w):
-    # _out, _p, _loss, _aux = roll_out(_x, _y, _w)
-
-    with tf.GradientTape() as tape:
-        _out, _p, _loss, _aux = roll_out(_x, _y, _w)
-    # tf.print("calculating gradient...")
-    _grads = tape.gradient(_loss, model.trainable_variables)
-
-    for g, v in zip(_grads, model.trainable_variables):
-        _op = optimizer.apply_gradients([(g, v)])
-
-    return _out, _p, _loss, _aux
-
->>>>>>> 8b56d3f3
-
 
 
 # %%
@@ -201,8 +158,8 @@
 print(f'LGN spikes calculation time: {time() - t0:.2f}s')
 
 # %% run the model
-<<<<<<< HEAD
-for i in range(2):
+
+for i in range(1):
     stime = time()
     out = train_step(extractor_model, x, y, w)
     print(out[-1]) # gradient
@@ -212,15 +169,7 @@
     tf.print(f"one step time: {time() - stime:.2f}")
     # print(sum(out[0][0][0])) # number of spikes
 # tf.profiler.experimental.stop()
-=======
-step_t0 = time()
-out = train_step(x, y, w)
-print(f'Step running time: {time() - step_t0:.2f}s')
 
-print(out[-1]) # gradient
-print(out[-2]) # aux loss
-
->>>>>>> 8b56d3f3
 # out = roll_out(x, y, w)
 # %%
 
