# minimal script that utilize memory of the network.
# %%

import tensorflow as tf


from v1_model_utils import load_sparse, models, other_v1_utils, toolkit
from v1_model_utils.plotting_utils import InputActivityFigure, LaminarPlot, LGN_sample_plot, PopulationActivity, RasterPlot
import stim_dataset
from time import time


# tf.profiler.experimental.start('logdir2')


class Fake():
<<<<<<< HEAD
    def __init__(self):
        # self.neurons = 65871  # 400 micron core
        # self.neurons = 37052 # 300 micron core
        self.neurons = 25000
=======
    def __init__(self):        
        self.neurons = 10000
>>>>>>> 560e1ba8
        self.batch_size = 1
        self.data_dir = 'GLIF_network
        self.core_only = True
        self.seed = 3000
        self.connected_selection = True
        self.n_output = 2
        self.neurons_per_output = 10
        self.n_input = 17400
        # self.seq_len = 600 
        self.seq_len = 50
        self.delays = '10,10'
        self.voltage_cost = 1.0
        

        
flags = Fake()

network, lgn_input, bkg_input = load_sparse.load_v1(flags, flags.neurons)

model = models.create_model(
    network,
    lgn_input,
    bkg_input,
    seq_len=flags.seq_len,
    n_input=flags.n_input,
    n_output=flags.n_output,
    cue_duration=50,
    dtype=tf.float32,
    input_weight_scale=1.0,
    dampening_factor=0.5,
    gauss_std=0.28,
    lr_scale=0.01,
    train_input=False,
    train_recurrent=True,
    neuron_output=False,
    recurrent_dampening_factor=0.5,
    batch_size=flags.batch_size,
    pseudo_gauss=False,
    use_state_input=True,
    return_state=True,
)

del lgn_input, bkg_input

model.build((flags.batch_size, flags.seq_len, flags.n_input))

rsnn_layer = model.get_layer("rsnn")
prediction_layer = model.get_layer('prediction')
extractor_model = tf.keras.Model(inputs=model.inputs,
                                 outputs=[rsnn_layer.output, model.output, prediction_layer.output])

# %%
dtype = tf.float32


zero_state = rsnn_layer.cell.zero_state(flags.batch_size)

state_variables = tf.nest.map_structure(lambda a: tf.Variable(
    a, trainable=False, synchronization=tf.VariableSynchronization.ON_READ
), zero_state)

@tf.function
def roll_out(ex_model, _x, _y, _w):
    _initial_state = tf.nest.map_structure(lambda _a: _a.read_value(), state_variables)
    dummy_zeros = tf.zeros((flags.batch_size, flags.seq_len, flags.neurons), dtype)

    # v1 = rsnn_layer.cell
    v1 = ex_model.get_layer('rsnn').cell
    # v1.sparse_w_rec = v1.prepare_sparse_weight()
    # v1.sparse_w_rec = []
    
    # # v1.prepare_sparse_weight()
<<<<<<< HEAD
    _out, _p, _ = ex_model((_x, dummy_zeros, _initial_state))
=======

    _out, _p, _ = extractor_model((_x, dummy_zeros, _initial_state))
>>>>>>> 560e1ba8
    # print('roll out time: ', time.time() - stt)

    _z, _v, _input_current = _out[0]
    voltage_32 = (tf.cast(_v, tf.float32) - rsnn_layer.cell.voltage_offset) / rsnn_layer.cell.voltage_scale
    v_pos = tf.square(tf.nn.relu(voltage_32 - 1.))
    v_neg = tf.square(tf.nn.relu(-voltage_32 + 1.))
    voltage_loss = tf.reduce_mean(tf.reduce_sum(v_pos + v_neg, -1)) * flags.voltage_cost
    # rate_loss = rate_distribution_regularizer(_z)
    # classification loss is turned off for now.
    # classification_loss = compute_loss_gratings(_y, _z)

    # _aux = dict(rate_loss=rate_loss, voltage_loss=voltage_loss)
    _aux = dict(rate_loss=0, voltage_loss=voltage_loss)
    # _loss = classification_loss + rate_loss + voltage_loss
    _loss = voltage_loss
    # _loss = rate_loss
    tf.print("Number of spikes: ", tf.reduce_sum(_z))

    return _out, _p, _loss, _aux

def printgpu():
    if tf.config.list_physical_devices('GPU'):
        meminfo = tf.config.experimental.get_memory_info('GPU:0')
        current = meminfo['current'] / 1e9
        peak = meminfo['peak'] / 1e9
        # tf.print('GPU memory use: ', tf.config.experimental.get_memory_info('GPU:0'))
        tf.print(f"GPU memory use: {current:.2f} GB, peak: {peak:.2f} GB")
    return

   

@tf.function
def train_step(ex_model, _x, _y, _w):
    with tf.GradientTape() as tape:
        v1 = ex_model.get_layer('rsnn').cell
        v1.sparse_w_rec = v1.prepare_sparse_weight()
        _out, _p, _loss, _aux = roll_out(ex_model, _x, _y, _w)
    tf.print("calculating gradient...")
    _grads = tape.gradient(_loss, model.trainable_variables)
<<<<<<< HEAD
    # print the gpu memory in GB use if gpu exists
    printgpu
    return _out, _p, _loss, _aux, _grads
=======

    # model.optimizer.apply_gradients(zip(_grads, model.trainable_variables))
    return _out, _p, _loss, _aux

>>>>>>> 560e1ba8



# %%
data = stim_dataset.generate_drifting_grating_tuning(
    seq_len=flags.seq_len,
    pre_delay=10,
    post_delay=10,
    n_input=flags.n_input
)

for value in data.take(1):
    x, y, _, w = value
    break
x = tf.expand_dims(x, 0)

# %% run the model
<<<<<<< HEAD
stime = time()
for i in range(2):
    out = train_step(extractor_model, x, y, w)
    print(out[-1]) # gradient
    print(out[-2]) # aux loss
    printgpu()
    tf.print(f"one step time: {time() - stime:.2f}")
    # print(sum(out[0][0][0])) # number of spikes
# tf.profiler.experimental.stop()
=======
out = train_step(x, y, w)

print(out[-1]) # gradient
print(out[-2]) # aux loss

>>>>>>> 560e1ba8
# out = roll_out(x, y, w)
# %%

print('done')<|MERGE_RESOLUTION|>--- conflicted
+++ resolved
@@ -14,15 +14,10 @@
 
 
 class Fake():
-<<<<<<< HEAD
     def __init__(self):
         # self.neurons = 65871  # 400 micron core
         # self.neurons = 37052 # 300 micron core
         self.neurons = 25000
-=======
-    def __init__(self):        
-        self.neurons = 10000
->>>>>>> 560e1ba8
         self.batch_size = 1
         self.data_dir = 'GLIF_network
         self.core_only = True
@@ -95,12 +90,7 @@
     # v1.sparse_w_rec = []
     
     # # v1.prepare_sparse_weight()
-<<<<<<< HEAD
     _out, _p, _ = ex_model((_x, dummy_zeros, _initial_state))
-=======
-
-    _out, _p, _ = extractor_model((_x, dummy_zeros, _initial_state))
->>>>>>> 560e1ba8
     # print('roll out time: ', time.time() - stt)
 
     _z, _v, _input_current = _out[0]
@@ -140,16 +130,9 @@
         _out, _p, _loss, _aux = roll_out(ex_model, _x, _y, _w)
     tf.print("calculating gradient...")
     _grads = tape.gradient(_loss, model.trainable_variables)
-<<<<<<< HEAD
     # print the gpu memory in GB use if gpu exists
-    printgpu
+    printgpu()
     return _out, _p, _loss, _aux, _grads
-=======
-
-    # model.optimizer.apply_gradients(zip(_grads, model.trainable_variables))
-    return _out, _p, _loss, _aux
-
->>>>>>> 560e1ba8
 
 
 
@@ -167,7 +150,6 @@
 x = tf.expand_dims(x, 0)
 
 # %% run the model
-<<<<<<< HEAD
 stime = time()
 for i in range(2):
     out = train_step(extractor_model, x, y, w)
@@ -177,13 +159,6 @@
     tf.print(f"one step time: {time() - stime:.2f}")
     # print(sum(out[0][0][0])) # number of spikes
 # tf.profiler.experimental.stop()
-=======
-out = train_step(x, y, w)
-
-print(out[-1]) # gradient
-print(out[-2]) # aux loss
-
->>>>>>> 560e1ba8
 # out = roll_out(x, y, w)
 # %%
 
