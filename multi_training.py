import matplotlib
matplotlib.use('agg')# to avoid GUI request on clusters
import os
# os.environ['CUDA_VISIBLE_DEVICES'] = '0,1,2,3'
import socket
import absl
import json
import time
import contextlib
import datetime as dt
import numpy as np
import pickle as pkl
import tensorflow as tf
import re

from packaging import version
# check the version of tensorflow, and do the right thing.
# if tf.__version__ < "2.4.0": # does not work wor 2.10.1.
if version.parse(tf.__version__) < version.parse("2.4.0"):
    from tensorflow.keras.mixed_precision import experimental as mixed_precision

from general_utils import file_management
from general_utils.other_utils import memory_tracer, timer
from v1_model_utils import load_sparse, models, other_v1_utils, toolkit
from v1_model_utils.plotting_utils import InputActivityFigure, LaminarPlot, LGN_sample_plot, PopulationActivity, RasterPlot
# import data_sets
import stim_dataset

from time import time
import psutil
# from memory_profiler import profile

# tf.debugging.enable_check_numerics()


<<<<<<< HEAD
print("--- CUDA version: ", tf.sysconfig.get_build_info()["cuda_version"])
print("--- CUDNN version: ", tf.sysconfig.get_build_info()["cudnn_version"])

import ctypes.util
# For CUDA Runtime API
lib_path = ctypes.util.find_library('cudart')
print("--- CUDA Library path: ", lib_path)

debug = False
def print_vram(check_point_num=0):
    # print(f"GPU memory usage: {tf_ram:.3f} GB")
    if debug:
        tf_ram = tf.config.experimental.get_memory_usage('GPU:0') / 1e9
        print(f"Checkpoint {check_point_num}: GPU memory usage: {tf_ram:.3f} GB")
    return

=======
# @profile
>>>>>>> 68ccdbec
def main(_):
    # tracker = GPUMemoryTracker()
    flags = absl.app.flags.FLAGS
    np.random.seed(flags.seed)
    tf.random.set_seed(flags.seed)

    results_dir = os.path.join(flags.results_dir, 'multi_training')
    os.makedirs(results_dir, exist_ok=True)
     # Save the flags configuration in a JSON file
    with open(os.path.join(results_dir, 'flags_config.json'), 'w') as fp:
        json.dump(flags.flag_values_dict(), fp)

    # Allow for memory growth (also to observe memory consumption)
    physical_devices = tf.config.list_physical_devices("GPU")
    try:
        for dev in physical_devices:
            print(dev)
            tf.config.experimental.set_memory_growth(dev, True) 

    except:
        # Invalid device or cannot modify virtual devices once initialized.
        print("Invalid device or cannot modify virtual devices once initialized.")
        pass
    print("Num GPUs Available: ", len(tf.config.list_physical_devices('GPU')))

    # Can be used to try half precision training
    if flags.float16:
        # policy = mixed_precision.Policy("mixed_float16")
        # mixed_precision.set_policy(policy)
        if tf.__version__ < "2.4.0":
            policy = mixed_precision.Policy("mixed_float16")
            mixed_precision.set_policy(policy)
        else:
            tf.keras.mixed_precision.set_global_policy("mixed_float16")
        dtype = tf.float16
    else:
        dtype = tf.float32

    
    task_name = 'drifting_gratings_firing_rates_distr'  
    sim_name = toolkit.get_random_identifier('b_')
    logdir = os.path.join(results_dir, sim_name)
    print(f'> Results for {task_name} will be stored in {logdir}')

        # print('------------- MEMORY ANALYSIS 1 --------------')
    # print_gpu_memory()
    # print_system_memory()

        
    n_workers, n_gpus_per_worker = 1, 1
    # model is being run on multiple GPUs or CPUs, and the results are being reduced to a single CPU device. 
    # In this case, the reduce_to_device argument is set to "cpu:0", which means that the results are being reduced to the first CPU device.
    # strategy = tf.distribute.MirroredStrategy(cross_device_ops=tf.distribute.ReductionToOneDevice(reduce_to_device="cpu:0")) 
<<<<<<< HEAD
    # if gpu is available, use it, otherwise use cpu
    device = "/gpu:0" if tf.config.list_physical_devices("GPU") else "/cpu:0"
    strategy = tf.distribute.OneDeviceStrategy(device=device)
    task_name = 'drifting_gratings_firing_rates_distr'  
=======

    # I want a strategy where there is only one worker and one GPU.
    # strategy = tf.distribute.MultiWorkerMirroredStrategy()
    # strategy = tf.distribute.MirroredStrategy()

    # strategy = tf.distribute.OneDeviceStrategy(device="/GPU:0")
    strategy = tf.distribute.OneDeviceStrategy(device="/CPU:0")

>>>>>>> 68ccdbec
    per_replica_batch_size = flags.batch_size
    global_batch_size = per_replica_batch_size * strategy.num_replicas_in_sync
    print(f'Global batch size: {global_batch_size}')

    # load column model of Billeh et al
    ### Load or create the network configuration
    t0 = time()
    if flags.caching:
        load_fn = load_sparse.cached_load_v1
    else:
        load_fn = load_sparse.load_v1

    network, lgn_input, bkg_input = load_fn(flags, flags.neurons)
    print(f"Model data loading, {time()-t0:.2f} seconds")
  
    # Define the scope in which the model training will be executed
    with strategy.scope():
        t0 = time()
        # # Enable TensorFlow Profiler
        # tf.profiler.experimental.start(logdir=logdir, )
        model = models.create_model(
            network,
            lgn_input,
            bkg_input,
            # seq_len=flags.seq_len,
            seq_len=flags.seq_len,
            n_input=flags.n_input,
            n_output=flags.n_output,
            cue_duration=flags.cue_duration,
            dtype=dtype,
            input_weight_scale=flags.input_weight_scale,
            dampening_factor=flags.dampening_factor,
            gauss_std=flags.gauss_std,
            lr_scale=flags.learning_rate,
            train_input=flags.train_input,
            train_recurrent=flags.train_recurrent,
            neuron_output=flags.neuron_output,
            recurrent_dampening_factor=flags.recurrent_dampening_factor,
            batch_size=flags.batch_size,
            pseudo_gauss=flags.pseudo_gauss,
            use_state_input=True,
            return_state=True,
        )
        

        del lgn_input, bkg_input

        model.build((flags.batch_size, flags.seq_len, flags.n_input))
        print(f"Model built in {time()-t0:.2f} seconds")

        # tf.profiler.experimental.stop()

        # print('------------- MODEL CONSTRUCTION --------------')
        # tracker.get_gpu_memory()
        # # Enable TensorFlow Profiler      

        logdir2 = logdir+'_model'
        
        # Extract outputs of intermediate keras layers to get access to
        # spikes and membrane voltages of the model
        rsnn_layer = model.get_layer("rsnn")
        rec_weight_regularizer = models.StiffRegularizer(flags.recurrent_weight_regularization,
                                                         rsnn_layer.cell.recurrent_weight_values)

        # Load the firing rates distribution as a regularizer that we have and generate target firing rates for every neuron type
        with open(os.path.join(flags.data_dir, 'np_gratings_firing_rates.pkl'), 'rb') as f:
            target_firing_rates = pkl.load(f)

        cell_type_ids = np.zeros(flags.neurons, dtype=np.int32)
        for i, (key, value) in enumerate(target_firing_rates.items()):
            # identify tne ids that are included in value["ids"]
            neuron_ids = np.where(np.isin(network["node_type_ids"], value["ids"]))[0]
            target_firing_rates[key]['neuron_ids'] = neuron_ids
            type_n_neurons = len(neuron_ids)
            target_firing_rates[key]['sorted_target_rates'] = models.sample_firing_rates(
                value["rates"], type_n_neurons, flags.seed)
            # neuron_type_ids[key] = neuron_ids
            cell_type_ids[neuron_ids] = i
        
        # make a new array for neurons that contains neuron type ids.
        pre_cell_type_ids = cell_type_ids[network["synapses"]["indices"][:, 0]]
        post_cell_type_ids = cell_type_ids[network["synapses"]["indices"][:, 1] % flags.neurons]
        # division by neurons is needed to cancel the delay embedding.
        
        # assign connection type id to each unique pair of the sending and recieving ids.
        connection_ids = np.zeros(network["synapses"]["indices"].shape[0], dtype=np.int32)
        connection_ids = pre_cell_type_ids * 1000 + post_cell_type_ids
        
        # for each connection type, make a list of synapse indices.
        connection_type_ids = np.unique(connection_ids)
        connection_type_ids = connection_type_ids[connection_type_ids != 0]
        connection_type_ids = np.sort(connection_type_ids)
        connection_type_ids = connection_type_ids.tolist()
        same_connection_type_indices = []
        for i in connection_type_ids:
            same_connection_type_indices.append(np.where(connection_ids == i)[0])
        

        rate_distribution_regularizer = models.SpikeRateDistributionTarget(target_firing_rates, flags.rate_cost)
        # rate_distribution_regularizer = models.SpikeRateDistributionRegularization(target_firing_rates, flags.rate_cost)
        # rate_loss = rate_distribution_regularizer(rsnn_layer.output[0])
        rate_loss = rate_distribution_regularizer(rsnn_layer.output[0][0])

        voltage_regularizer = models.VoltageRegularization(rsnn_layer.cell, flags.voltage_cost)
        # voltage_loss = voltage_regularizer(rsnn_layer.output[2]) 
        voltage_loss = voltage_regularizer(rsnn_layer.output[0][1]) 

        model.add_loss(rate_loss)
        model.add_loss(voltage_loss)
        model.add_metric(rate_loss, name='rate_loss')
        model.add_metric(voltage_loss, name='voltage_loss')

        prediction_layer = model.get_layer('prediction')
        extractor_model = tf.keras.Model(inputs=model.inputs,
                                         outputs=[rsnn_layer.output, model.output, prediction_layer.output])
        # extractor_model = tf.keras.Model(inputs=model.inputs, outputs=[rsnn_layer.output])

        loss_object = tf.keras.losses.SparseCategoricalCrossentropy(
            from_logits=False, reduction=tf.keras.losses.Reduction.NONE)

        def compute_loss(_l, _p, _w):
            per_example_loss = loss_object(_l, _p, sample_weight=_w) * strategy.num_replicas_in_sync / tf.reduce_sum(_w)
            rec_weight_loss = rec_weight_regularizer(rsnn_layer.cell.recurrent_weight_values)
            return tf.nn.compute_average_loss(per_example_loss, global_batch_size=global_batch_size) + rec_weight_loss

        def calculate_delta_angle(stim_angle, tuning_angle):
            # angle unit is degrees.
            # this function calculates the difference between stim_angle and tuning_angle,
            # but it is fine to have the opposite direction.
            # so, delta angle is always between -90 and 90.
            # they are both vector, so dimension matche is needed.
            # stim_angle is a length of batch size
            # tuning_angle is a length of n_neurons

            # delta_angle = stim_angle - tuning_angle
            delta_angle = tf.expand_dims(stim_angle, axis=1) - tuning_angle
            delta_angle = tf.where(delta_angle > 90, delta_angle - 180, delta_angle)
            delta_angle = tf.where(delta_angle < -90, delta_angle + 180, delta_angle)
            # # do it twice to make sure
            delta_angle = tf.where(delta_angle > 90, delta_angle - 180, delta_angle)
            delta_angle = tf.where(delta_angle < -90, delta_angle + 180, delta_angle)

            return delta_angle

        def compute_loss_gratings(_y, _z):
            # I need to access the tuning angle. of all the neurons.
            delta_angle = calculate_delta_angle(_y, network["tuning_angle"])
            
            # sum spikes in _z, and multiply with delta_angle.
            sum_angle = tf.reduce_mean(_z, axis=[1]) * delta_angle

            # make a huber loss for this.
            # angle_loss = tf.keras.losses.Huber(delta=1, reduction=tf.keras.losses.Reduction.SUM)(sum_angle, tf.zeros_like(sum_angle))
            angle_loss = tf.reduce_mean(tf.abs(sum_angle))
            
            # it might be nice to add regularization of weights
            rec_weight_loss = rec_weight_regularizer(rsnn_layer.cell.recurrent_weight_values)
            return angle_loss + rec_weight_loss
        
        optimizer = tf.keras.optimizers.Adam(flags.learning_rate, epsilon=1e-11)    

        zero_state = rsnn_layer.cell.zero_state(flags.batch_size)
   
        state_variables = tf.nest.map_structure(lambda a: tf.Variable(
            a, trainable=False, synchronization=tf.VariableSynchronization.ON_READ
        ), zero_state)

        train_loss = tf.keras.metrics.Mean()
        val_loss = tf.keras.metrics.Mean()
        train_accuracy = tf.keras.metrics.SparseCategoricalAccuracy()
        val_accuracy = tf.keras.metrics.SparseCategoricalAccuracy()
        train_firing_rate = tf.keras.metrics.Mean()
        val_firing_rate = tf.keras.metrics.Mean()

        train_rate_loss = tf.keras.metrics.Mean()
        val_rate_loss = tf.keras.metrics.Mean()
        train_voltage_loss = tf.keras.metrics.Mean()
        val_voltage_loss = tf.keras.metrics.Mean()

        def reset_train_metrics():
            train_loss.reset_states(), train_accuracy.reset_states(), train_firing_rate.reset_states()
            train_rate_loss.reset_states(), train_voltage_loss.reset_states()

        def reset_validation_metrics():
            val_loss.reset_states(), val_accuracy.reset_states(), val_firing_rate.reset_states()
            val_rate_loss.reset_states(), val_voltage_loss.reset_states()

    checkpoint = tf.train.Checkpoint(optimizer=optimizer, model=model)

    def roll_out(_x, _y, _w):
        _initial_state = tf.nest.map_structure(lambda _a: _a.read_value(), state_variables)
        # stt = time()
        dummy_zeros = tf.zeros((flags.batch_size, flags.seq_len, flags.neurons), dtype)

        # print('------------- EXTRACTING MODEL --------------')
        # tracker = GPUMemoryTracker()

        # _x = tf.cast(_x, tf.int16)

        _out, _p, _ = extractor_model((_x, dummy_zeros, _initial_state))
        # tracker.get_gpu_memory()
        # print('roll out time: ', time() - stt) # 1.23 seg

        _z, _v, _input_current = _out[0]
        voltage_32 = (tf.cast(_v, tf.float32) - rsnn_layer.cell.voltage_offset) / rsnn_layer.cell.voltage_scale
        v_pos = tf.square(tf.nn.relu(voltage_32 - 1.))
        v_neg = tf.square(tf.nn.relu(-voltage_32 + 1.))
        voltage_loss = tf.reduce_mean(tf.reduce_sum(v_pos + v_neg, -1)) * flags.voltage_cost
        rate_loss = rate_distribution_regularizer(_z)
        # classification loss is turned off for now.
        classification_loss = compute_loss_gratings(_y, _z)

        _aux = dict(rate_loss=rate_loss, voltage_loss=voltage_loss)
<<<<<<< HEAD
        _loss = classification_loss + rate_loss + voltage_loss
        # _loss = rate_loss

        return _out, _p, _loss, _aux

    def train_step(_x, _y, _w, grad_average_ind=None):
        with tf.GradientTape() as tape:
            _out, _p, _loss, _aux = roll_out(_x, _y, _w)
=======
        # _loss = classification_loss + rate_loss + voltage_loss
        _loss = rate_loss + voltage_loss

        return _out, _p, _loss, _aux

    def train_step(_x, _y, _w):
        # tf.print('------------- ROLLING OUT --------------')
        # tracker = GPUMemoryTracker()
        # with tf.GradientTape() as tape:
        #     _out, _p, _loss, _aux = roll_out(_x, _y, _w)
        #     grad = tape.gradient(_loss, model.trainable_variables)
        #     # tape.reset()

        _out, _p, _loss, _aux = roll_out(_x, _y, _w)
        # tape.reset()
        # _out, _p, _loss, _aux = roll_out(_x, _y, _w)
        # tracker.get_gpu_memory()

        # print('------------- UPDATING STATES --------------')
>>>>>>> 68ccdbec

        _op = train_accuracy.update_state(_y, _p, sample_weight=_w)
        with tf.control_dependencies([_op]):
            _op = train_loss.update_state(_loss)
        _rate = tf.reduce_mean(_out[0][0])
        with tf.control_dependencies([_op]):
            _op = train_firing_rate.update_state(_rate)
        with tf.control_dependencies([_op]):
            _op = train_rate_loss.update_state(_aux['rate_loss'])
        with tf.control_dependencies([_op]):
            _op = train_voltage_loss.update_state(_aux['voltage_loss'])

<<<<<<< HEAD
        grad = tape.gradient(_loss, model.trainable_variables)
        
            
        for g, v in zip(grad, model.trainable_variables):
            with tf.control_dependencies([_op]):
                # if the trainable variable is recurrent connection, average the gradient
                # for each cell type pair.
                if grad_average_ind is not None:
                    if v.name == "sparse_recurrent_weights:0":
                        newg = tf.zeros_like(g)
                        for inds in grad_average_ind:
                            v_gathered = tf.gather(v, inds)
                            g_gathered = tf.gather(g, inds)

                            # Avoid division by zero and replace NaNs
                            safe_divisor = tf.where(v_gathered != 0, v_gathered, tf.ones_like(v_gathered))
                            mean_frac_change = tf.reduce_mean(g_gathered / safe_divisor)
                            # mean_frac_change = tf.reduce_mean(tf.gather(g, inds) / tf.gather(v, inds))
                            mean_frac_change = tf.where(tf.math.is_nan(mean_frac_change), tf.zeros_like(mean_frac_change), mean_frac_change)

                            mean_rel_change = tf.gather(v, inds) * mean_frac_change
                            # newg[inds].assign(mean_rel_change)
                            newg = tf.tensor_scatter_nd_update(newg, tf.expand_dims(inds, axis=1), mean_rel_change)
                        _op = optimizer.apply_gradients([(newg, v)])
                    else:
                        _op = optimizer.apply_gradients([(g, v)])
                else:
                    _op = optimizer.apply_gradients([(g, v)])

    @tf.function
    def distributed_train_step(_x, _y, _w, grad_average_ind=None):
        strategy.run(train_step, args=(_x, _y, _w, grad_average_ind))
=======
        # tracker.get_gpu_memory()

        # tf.print('------------- GRADIENT --------------')

        print(model.trainable_variables)
        # print('gradient shape', grad)
        # print(grad[0].shape)

        # for g, v in zip(grad, model.trainable_variables):
        #     with tf.control_dependencies([_op]):
        #         _op = optimizer.apply_gradients([(g, v)])

        # tracker.get_gpu_memory()

    # @tf.function
    def distributed_train_step(_x, _y, _w):
        # tracker = GPUMemoryTracker()
        strategy.run(train_step, args=(_x, _y, _w))
        # print('------------- DISTRIBUTED TRAINING STEP DONE --------------')
        # tracker.get_gpu_memory()
>>>>>>> 68ccdbec

    def validation_step(_x, _y, _w):
        _out, _p, _loss, _aux = roll_out(_x, _y, _w)
        _op = val_accuracy.update_state(_y, _p, sample_weight=_w)
        with tf.control_dependencies([_op]):
            _op = val_loss.update_state(_loss)
        _rate = tf.reduce_mean(_out[0][0])
        with tf.control_dependencies([_op]):
            _op = val_firing_rate.update_state(_rate)
        with tf.control_dependencies([_op]):
            _op = val_rate_loss.update_state(_aux['rate_loss'])
        with tf.control_dependencies([_op]):
            _op = val_voltage_loss.update_state(_aux['voltage_loss'])
        # tf.nest.map_structure(lambda _a, _b: _a.assign(_b), list(state_variables), _out[1:])

    # @tf.function
    def distributed_validation_step(_x, _y, _w):
        strategy.run(validation_step, args=(_x, _y, _w))

    def reset_state():
        tf.nest.map_structure(lambda a, b: a.assign(b), state_variables, zero_state)

    # @tf.function
    def distributed_reset_state():
        strategy.run(reset_state)
    
    if flags.restore_from != '':
        with strategy.scope():
            # checkpoint.restore(tf.train.latest_checkpoint(flags.restore_from))
            checkpoint.restore(flags.restore_from)
            print(f'Model parameters of {task_name} restored from {flags.restore_from}')

    def compose_str(_loss, _acc, _rate, _rate_loss, _voltage_loss):
        _s = f'Loss {_loss:.4f}, '
        _s += f'RLoss {_rate_loss:.4f}, '
        _s += f'VLoss {_voltage_loss:.4f}, '
        _s += f'Accuracy {_acc:.4f}, '
        _s += f'Rate {_rate:.4f}'
        return _s

    def get_dataset_fn():
        def _f(input_context):
            delays = [int(a) for a in flags.delays.split(',') if a != '']
            _data_set = stim_dataset.generate_drifting_grating_tuning(
                seq_len=flags.seq_len,
                pre_delay=delays[0],
                post_delay=delays[1],
                n_input=flags.n_input,
            ).batch(
                    per_replica_batch_size)
                        
            return _data_set
        return _f
    
    # We define the dataset generates function under the strategy scope for a randomly selected orientation       
    test_data_set = strategy.experimental_distribute_datasets_from_function(
        get_dataset_fn())
    train_data_set = strategy.experimental_distribute_datasets_from_function(
        get_dataset_fn())
    
    ### Training
    step_counter = tf.Variable(0,trainable=False)
    manager = tf.train.CheckpointManager(
        checkpoint, directory=logdir, max_to_keep=100,
        # keep_checkpoint_every_n_hours=2,
        checkpoint_interval = 1, # save ckpt for data analysis
        step_counter=step_counter
    )
    summary_writer = tf.summary.create_file_writer(logdir)

    def save_model():
        step_counter.assign_add(1)
        try:
            p = manager.save()
            print(f'Model saved in {p}')
        except:
            print("Saving failed. Maybe next time?")

    with open(os.path.join(logdir, 'config.json'), 'w') as f:
        json.dump(flags.flag_values_dict(), f, indent=4)

    stop = False
    t0 = time()
<<<<<<< HEAD
    
    def safe_lgn_generation(lgn_iterator):
        """ Generate LGN data sefely.
        It looks that the LGN data generation fails randomly.
        Enclose the generation in while loop and try clause to avoid failure.
        If it fails, generate a new instance of LGN to avoid keep getting error.
        """
        while True:
            try:
                x, y, _, w = next(lgn_iterator)
                break
            except:
                print("----- LGN input data generation failed. Renewing the LGN input generator...")
                # resetting the lgn iterator
                data_set = strategy.experimental_distribute_datasets_from_function(get_dataset_fn())
                lgn_iterator = iter(data_set)
                continue
        return x, y, _, w, lgn_iterator
    
=======

    # with tf.profiler.experimental.Profile(logdir):

    # tf.profiler.experimental.start(logdir=logdir, )

>>>>>>> 68ccdbec
    for epoch in range(flags.n_epochs):
        if stop:
            break 

        it = iter(train_data_set)
        date_str = dt.datetime.now().strftime('%d-%m-%Y %H:%M')
        print(f'Epoch {epoch + 1:2d}/{flags.n_epochs} @ {date_str}')
        # tf.print(f'Epoch {epoch + 1:2d}/{flags.n_epochs} @ {date_str}')

        # quit()
        distributed_reset_state()
                                #    options=tf.profiler.experimental.ProfilerOptions(host_tracer_level=2, device_tracer_level=1))
        for step in range(flags.steps_per_epoch):
            step_t0 = time()
<<<<<<< HEAD
            # x, y, _, w = next(it)
            # above line of code randomly prodeces an error.
            # rewrite within try clause in while loop not to fail.
            x, y, _, w, it = safe_lgn_generation(it)
            if flags.average_grad_for_cell_type:
                distributed_train_step(x, y, w, grad_average_ind=same_connection_type_indices)
            else:
                distributed_train_step(x, y, w)
=======
            # with tf.profiler.experimental.Trace('train', step_num=step, _r=1):
            # print('------------- LGN SIM --------------')
            
            x, y, _, w = next(it)
            # tracker.get_gpu_memory()
>>>>>>> 68ccdbec

            print(f'LGN spikes calculation time: {time() - step_t0:.2f}s')
            # tracker = GPUMemoryTracker()
            # tf.print(f'------------- TRAINING STEP {step} --------------')
            distributed_train_step(x, y, w)
            # tracker.get_gpu_memory()
            # tf.print(f'------------- TRAINING STEP DONE {step} --------------')
            
            if step % 1 == 0:
                print_str = f'  Step {step + 1:2d}/{flags.steps_per_epoch}: {time() - step_t0:.2f}s\n'
                print_str += '    ' + compose_str(train_loss.result(), train_accuracy.result(),
                                            train_firing_rate.result(), train_rate_loss.result(), train_voltage_loss.result())
                print(print_str, end='\n')
                # tf.print(print_str, end='\n')

            if 0 < flags.max_time < (time() - t0) / 3600:
                stop = True
                break

            # if step == 1:
            #     tf.profiler.experimental.stop() 

        if stop:
            print(f'[ Maximum optimization time of {flags.max_time:.2f}h reached ]')

<<<<<<< HEAD
        distributed_reset_state()
        test_it = iter(test_data_set)
        for step in range(flags.val_steps):
            x, y, _, w, it = safe_lgn_generation(test_it)
            distributed_validation_step(x, y, w) 

        print_str = '  Validation: ' + compose_str(
            val_loss.result(), val_accuracy.result(), val_firing_rate.result(),
            val_rate_loss.result(), val_voltage_loss.result())
=======
        # distributed_reset_state()
        # test_it = iter(test_data_set)
        # for step in range(flags.val_steps):
        #     x, y, _, w = next(test_it)
        #     distributed_validation_step(x, y, w) 

        # print_str = '  Validation: ' + compose_str(
        #     val_loss.result(), val_accuracy.result(), val_firing_rate.result(),
        #     val_rate_loss.result(), val_voltage_loss.result())
        # print(print_str)
        # keys = ['train_accuracy', 'train_loss', 'train_firing_rate', 'train_rate_loss',
        #         'train_voltage_loss', 'val_accuracy', 'val_loss',
        #         'val_firing_rate', 'val_rate_loss', 'val_voltage_loss']
        # values = [a.result().numpy() for a in [train_accuracy, train_loss, train_firing_rate, train_rate_loss,
        #                                         train_voltage_loss, val_accuracy, val_loss, val_firing_rate,
        #                                         val_rate_loss, val_voltage_loss]]
        # if stop:
        #     result = dict(
        #         train_loss=float(train_loss.result().numpy()),
        #         train_accuracy=float(train_accuracy.result().numpy()),
        #         test_loss=float(val_loss.result().numpy()),
        #         test_accuracy=float(val_accuracy.result().numpy())
        #     )

        # with summary_writer.as_default():
        #     for k, v in zip(keys, values):
        #         tf.summary.scalar(k, v, step=epoch)
        # if stop:
        #     with open(os.path.join(cm.paths.results_path, 'result.json'), 'w') as f:
        #         json.dump(result, f)

        # reset_train_metrics()
        # reset_validation_metrics()

>>>>>>> 68ccdbec
        

    


if __name__ == '__main__':
    hostname = socket.gethostname()
    print("*" * 80)
    print(hostname)
    print("*" * 80)
    # make a condition for different machines. The allen institute has
    # cluster host name to be n??? where ??? is 3 digit number.
    # let's make regex for that.
    if hostname.count('alleninstitute') > 0 or re.search(r'n\d{3}', hostname) is not None:
        _data_dir = '/allen/programs/mindscope/workgroups/realistic-model/shinya.ito/tensorflow_new/V1_GLIF_model/GLIF_network'
        _results_dir = '/allen/programs/mindscope/workgroups/realistic-model/shinya.ito/tensorflow_new/V1_GLIF_model/results'
    else: 
        _data_dir = '/home/jgalvan/Desktop/Neurocoding/V1_GLIF_model/GLIF_network'
        _results_dir = '/home/jgalvan/Desktop/Neurocoding/V1_GLIF_model/GLIF_network/results'

    absl.app.flags.DEFINE_string('data_dir', _data_dir, '')
    absl.app.flags.DEFINE_string('results_dir', _results_dir, '')
    # absl.app.flags.DEFINE_string('restore_from', '', '')
    # absl.app.flags.DEFINE_string('restore_from', '../results/multi_training/b_53dw/results/ckpt-49', '')
    absl.app.flags.DEFINE_string('restore_from', '', '')
    absl.app.flags.DEFINE_string('comment', '', '')
    absl.app.flags.DEFINE_string('delays', '50,50', '')
    # absl.app.flags.DEFINE_string('neuron_model', 'GLIF3', '')
    absl.app.flags.DEFINE_string('scale', '2,2', '')

    absl.app.flags.DEFINE_float('learning_rate', .01, '')
    absl.app.flags.DEFINE_float('rate_cost', 10., '')
    absl.app.flags.DEFINE_float('voltage_cost', .00001, '')
    absl.app.flags.DEFINE_float('dampening_factor', .5, '')
    absl.app.flags.DEFINE_float('gauss_std', .28, '')
    absl.app.flags.DEFINE_float('recurrent_weight_regularization', 0., '')
    # absl.app.flags.DEFINE_float('p_reappear', .5, '')
    absl.app.flags.DEFINE_float('max_time', -1, '')
    # absl.app.flags.DEFINE_float('max_time', 0.05, '')
    # absl.app.flags.DEFINE_float('scale_w_e', -1, '')
    # absl.app.flags.DEFINE_float('sti_intensity', 2., '')
    absl.app.flags.DEFINE_float('input_weight_scale', 1., '')

    absl.app.flags.DEFINE_integer('n_epochs', 51, '')
    absl.app.flags.DEFINE_integer('batch_size', 1, '')
    absl.app.flags.DEFINE_integer('neurons', 66634, '')
    absl.app.flags.DEFINE_integer("n_input", 17400, "")  
    absl.app.flags.DEFINE_integer('seq_len', 600, '')
    # absl.app.flags.DEFINE_integer('im_slice', 100, '')
    absl.app.flags.DEFINE_integer('seed', 3000, '')
    # absl.app.flags.DEFINE_integer('port', 12778, '')
    absl.app.flags.DEFINE_integer("n_output", 2, "")
    absl.app.flags.DEFINE_integer('neurons_per_output', 30, '')
    absl.app.flags.DEFINE_integer('steps_per_epoch', 1, '')# EA and garret dose not need this many but pure classification needs 781 = int(50000/64)
    absl.app.flags.DEFINE_integer('val_steps', 25, '')# EA and garret dose not need this many but pure classification needs 156 = int(10000/64)
    # absl.app.flags.DEFINE_integer('max_delay', 5, '')
    # absl.app.flags.DEFINE_integer('n_plots', 1, '')

    # absl.app.flags.DEFINE_integer('pre_chunks', 3, '')
    # absl.app.flags.DEFINE_integer('post_chunks', 8, '') # the pure calssification task only need 1 but to make consistent with other tasks one has to make up here
    absl.app.flags.DEFINE_integer('pre_delay', 50, '')
    absl.app.flags.DEFINE_integer('post_delay', 450, '')

    # absl.app.flags.DEFINE_boolean('use_rand_connectivity', False, '')
    # absl.app.flags.DEFINE_boolean('use_uniform_neuron_type', False, '')
    # absl.app.flags.DEFINE_boolean('use_only_one_type', False, '')
    # absl.app.flags.DEFINE_boolean('use_dale_law', True, '')
    absl.app.flags.DEFINE_boolean('caching', True, '') # if one wants to use caching, remember to update the caching function
    absl.app.flags.DEFINE_boolean('core_only', False, '')
    # absl.app.flags.DEFINE_boolean('train_input', True, '')
    absl.app.flags.DEFINE_boolean('train_input', False, '')
    absl.app.flags.DEFINE_boolean('train_recurrent', True, '')
    absl.app.flags.DEFINE_boolean('connected_selection', True, '')
    absl.app.flags.DEFINE_boolean('neuron_output', False, '')
    # absl.app.flags.DEFINE_boolean('localized_readout', True, '')
    # absl.app.flags.DEFINE_boolean('current_input', True, '')
    # absl.app.flags.DEFINE_boolean('use_rand_ini_w', True, '')
    # absl.app.flags.DEFINE_boolean('use_decoded_noise', True, '')
    # absl.app.flags.DEFINE_boolean('from_lgn', True, '')
    absl.app.flags.DEFINE_boolean("float16", False, "")

    absl.app.flags.DEFINE_integer("cue_duration", 40, "")
    absl.app.flags.DEFINE_float("recurrent_dampening_factor", 0.5, "")
    absl.app.flags.DEFINE_boolean("hard_reset", True, "")
    absl.app.flags.DEFINE_boolean("pseudo_gauss", False, "")
    absl.app.flags.DEFINE_boolean("average_grad_for_cell_type", True, "")

    absl.app.run(main)
<|MERGE_RESOLUTION|>--- conflicted
+++ resolved
@@ -33,26 +33,9 @@
 # tf.debugging.enable_check_numerics()
 
 
-<<<<<<< HEAD
-print("--- CUDA version: ", tf.sysconfig.get_build_info()["cuda_version"])
-print("--- CUDNN version: ", tf.sysconfig.get_build_info()["cudnn_version"])
-
-import ctypes.util
-# For CUDA Runtime API
-lib_path = ctypes.util.find_library('cudart')
-print("--- CUDA Library path: ", lib_path)
-
-debug = False
-def print_vram(check_point_num=0):
-    # print(f"GPU memory usage: {tf_ram:.3f} GB")
-    if debug:
-        tf_ram = tf.config.experimental.get_memory_usage('GPU:0') / 1e9
-        print(f"Checkpoint {check_point_num}: GPU memory usage: {tf_ram:.3f} GB")
-    return
-
-=======
+
 # @profile
->>>>>>> 68ccdbec
+
 def main(_):
     # tracker = GPUMemoryTracker()
     flags = absl.app.flags.FLAGS
@@ -106,21 +89,11 @@
     # model is being run on multiple GPUs or CPUs, and the results are being reduced to a single CPU device. 
     # In this case, the reduce_to_device argument is set to "cpu:0", which means that the results are being reduced to the first CPU device.
     # strategy = tf.distribute.MirroredStrategy(cross_device_ops=tf.distribute.ReductionToOneDevice(reduce_to_device="cpu:0")) 
-<<<<<<< HEAD
+    
     # if gpu is available, use it, otherwise use cpu
     device = "/gpu:0" if tf.config.list_physical_devices("GPU") else "/cpu:0"
     strategy = tf.distribute.OneDeviceStrategy(device=device)
-    task_name = 'drifting_gratings_firing_rates_distr'  
-=======
-
-    # I want a strategy where there is only one worker and one GPU.
-    # strategy = tf.distribute.MultiWorkerMirroredStrategy()
-    # strategy = tf.distribute.MirroredStrategy()
-
-    # strategy = tf.distribute.OneDeviceStrategy(device="/GPU:0")
-    strategy = tf.distribute.OneDeviceStrategy(device="/CPU:0")
-
->>>>>>> 68ccdbec
+
     per_replica_batch_size = flags.batch_size
     global_batch_size = per_replica_batch_size * strategy.num_replicas_in_sync
     print(f'Global batch size: {global_batch_size}')
@@ -334,7 +307,7 @@
         classification_loss = compute_loss_gratings(_y, _z)
 
         _aux = dict(rate_loss=rate_loss, voltage_loss=voltage_loss)
-<<<<<<< HEAD
+
         _loss = classification_loss + rate_loss + voltage_loss
         # _loss = rate_loss
 
@@ -343,27 +316,8 @@
     def train_step(_x, _y, _w, grad_average_ind=None):
         with tf.GradientTape() as tape:
             _out, _p, _loss, _aux = roll_out(_x, _y, _w)
-=======
-        # _loss = classification_loss + rate_loss + voltage_loss
-        _loss = rate_loss + voltage_loss
-
-        return _out, _p, _loss, _aux
-
-    def train_step(_x, _y, _w):
-        # tf.print('------------- ROLLING OUT --------------')
-        # tracker = GPUMemoryTracker()
-        # with tf.GradientTape() as tape:
-        #     _out, _p, _loss, _aux = roll_out(_x, _y, _w)
-        #     grad = tape.gradient(_loss, model.trainable_variables)
-        #     # tape.reset()
-
-        _out, _p, _loss, _aux = roll_out(_x, _y, _w)
-        # tape.reset()
-        # _out, _p, _loss, _aux = roll_out(_x, _y, _w)
-        # tracker.get_gpu_memory()
-
-        # print('------------- UPDATING STATES --------------')
->>>>>>> 68ccdbec
+            #     grad = tape.gradient(_loss, model.trainable_variables)
+            # tape.reset()
 
         _op = train_accuracy.update_state(_y, _p, sample_weight=_w)
         with tf.control_dependencies([_op]):
@@ -376,10 +330,8 @@
         with tf.control_dependencies([_op]):
             _op = train_voltage_loss.update_state(_aux['voltage_loss'])
 
-<<<<<<< HEAD
         grad = tape.gradient(_loss, model.trainable_variables)
-        
-            
+             
         for g, v in zip(grad, model.trainable_variables):
             with tf.control_dependencies([_op]):
                 # if the trainable variable is recurrent connection, average the gradient
@@ -409,28 +361,6 @@
     @tf.function
     def distributed_train_step(_x, _y, _w, grad_average_ind=None):
         strategy.run(train_step, args=(_x, _y, _w, grad_average_ind))
-=======
-        # tracker.get_gpu_memory()
-
-        # tf.print('------------- GRADIENT --------------')
-
-        print(model.trainable_variables)
-        # print('gradient shape', grad)
-        # print(grad[0].shape)
-
-        # for g, v in zip(grad, model.trainable_variables):
-        #     with tf.control_dependencies([_op]):
-        #         _op = optimizer.apply_gradients([(g, v)])
-
-        # tracker.get_gpu_memory()
-
-    # @tf.function
-    def distributed_train_step(_x, _y, _w):
-        # tracker = GPUMemoryTracker()
-        strategy.run(train_step, args=(_x, _y, _w))
-        # print('------------- DISTRIBUTED TRAINING STEP DONE --------------')
-        # tracker.get_gpu_memory()
->>>>>>> 68ccdbec
 
     def validation_step(_x, _y, _w):
         _out, _p, _loss, _aux = roll_out(_x, _y, _w)
@@ -514,7 +444,6 @@
 
     stop = False
     t0 = time()
-<<<<<<< HEAD
     
     def safe_lgn_generation(lgn_iterator):
         """ Generate LGN data sefely.
@@ -534,13 +463,6 @@
                 continue
         return x, y, _, w, lgn_iterator
     
-=======
-
-    # with tf.profiler.experimental.Profile(logdir):
-
-    # tf.profiler.experimental.start(logdir=logdir, )
-
->>>>>>> 68ccdbec
     for epoch in range(flags.n_epochs):
         if stop:
             break 
@@ -555,7 +477,7 @@
                                 #    options=tf.profiler.experimental.ProfilerOptions(host_tracer_level=2, device_tracer_level=1))
         for step in range(flags.steps_per_epoch):
             step_t0 = time()
-<<<<<<< HEAD
+
             # x, y, _, w = next(it)
             # above line of code randomly prodeces an error.
             # rewrite within try clause in while loop not to fail.
@@ -564,14 +486,7 @@
                 distributed_train_step(x, y, w, grad_average_ind=same_connection_type_indices)
             else:
                 distributed_train_step(x, y, w)
-=======
-            # with tf.profiler.experimental.Trace('train', step_num=step, _r=1):
-            # print('------------- LGN SIM --------------')
             
-            x, y, _, w = next(it)
-            # tracker.get_gpu_memory()
->>>>>>> 68ccdbec
-
             print(f'LGN spikes calculation time: {time() - step_t0:.2f}s')
             # tracker = GPUMemoryTracker()
             # tf.print(f'------------- TRAINING STEP {step} --------------')
@@ -596,7 +511,6 @@
         if stop:
             print(f'[ Maximum optimization time of {flags.max_time:.2f}h reached ]')
 
-<<<<<<< HEAD
         distributed_reset_state()
         test_it = iter(test_data_set)
         for step in range(flags.val_steps):
@@ -606,47 +520,12 @@
         print_str = '  Validation: ' + compose_str(
             val_loss.result(), val_accuracy.result(), val_firing_rate.result(),
             val_rate_loss.result(), val_voltage_loss.result())
-=======
-        # distributed_reset_state()
-        # test_it = iter(test_data_set)
-        # for step in range(flags.val_steps):
-        #     x, y, _, w = next(test_it)
-        #     distributed_validation_step(x, y, w) 
-
-        # print_str = '  Validation: ' + compose_str(
-        #     val_loss.result(), val_accuracy.result(), val_firing_rate.result(),
-        #     val_rate_loss.result(), val_voltage_loss.result())
-        # print(print_str)
-        # keys = ['train_accuracy', 'train_loss', 'train_firing_rate', 'train_rate_loss',
-        #         'train_voltage_loss', 'val_accuracy', 'val_loss',
-        #         'val_firing_rate', 'val_rate_loss', 'val_voltage_loss']
-        # values = [a.result().numpy() for a in [train_accuracy, train_loss, train_firing_rate, train_rate_loss,
-        #                                         train_voltage_loss, val_accuracy, val_loss, val_firing_rate,
-        #                                         val_rate_loss, val_voltage_loss]]
-        # if stop:
-        #     result = dict(
-        #         train_loss=float(train_loss.result().numpy()),
-        #         train_accuracy=float(train_accuracy.result().numpy()),
-        #         test_loss=float(val_loss.result().numpy()),
-        #         test_accuracy=float(val_accuracy.result().numpy())
-        #     )
-
-        # with summary_writer.as_default():
-        #     for k, v in zip(keys, values):
-        #         tf.summary.scalar(k, v, step=epoch)
-        # if stop:
-        #     with open(os.path.join(cm.paths.results_path, 'result.json'), 'w') as f:
-        #         json.dump(result, f)
-
+        
         # reset_train_metrics()
         # reset_validation_metrics()
-
->>>>>>> 68ccdbec
-        
-
-    
-
-
+      
+
+ 
 if __name__ == '__main__':
     hostname = socket.gethostname()
     print("*" * 80)
