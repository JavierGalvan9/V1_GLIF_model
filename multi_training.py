import matplotlib
matplotlib.use('agg')# to avoid GUI request on clusters
import os
# os.environ['CUDA_VISIBLE_DEVICES'] = '0,1,2,3'
import socket
import absl
import json
import time
import contextlib
import datetime as dt
import numpy as np
import pickle as pkl
import tensorflow as tf
import re

from packaging import version
# check the version of tensorflow, and do the right thing.
# if tf.__version__ < "2.4.0": # does not work wor 2.10.1.
if version.parse(tf.__version__) < version.parse("2.4.0"):
    from tensorflow.keras.mixed_precision import experimental as mixed_precision

from general_utils import file_management
from general_utils.other_utils import memory_tracer, timer
from v1_model_utils import load_sparse, models, other_v1_utils, toolkit
from v1_model_utils.plotting_utils import InputActivityFigure, LaminarPlot, LGN_sample_plot, PopulationActivity, RasterPlot
# import data_sets
import stim_dataset

from time import time
import psutil
# from memory_profiler import profile

# tf.debugging.enable_check_numerics()



<<<<<<< HEAD
import ctypes.util
# For CUDA Runtime API
lib_path = ctypes.util.find_library('cudart')
print("--- CUDA Library path: ", lib_path)

debug = False

def printgpu():
    if tf.config.list_physical_devices('GPU'):
        meminfo = tf.config.experimental.get_memory_info('GPU:0')
        current = meminfo['current'] / 1e9
        peak = meminfo['peak'] / 1e9
        # tf.print('GPU memory use: ', tf.config.experimental.get_memory_info('GPU:0'))
        tf.print(f"GPU memory use: {current:.2f} GB, peak: {peak:.2f} GB")
    return

def print_vram(check_point_num=0):
    # print(f"GPU memory usage: {tf_ram:.3f} GB")
    if debug:
        tf_ram = tf.config.experimental.get_memory_usage('GPU:0') / 1e9
        print(f"Checkpoint {check_point_num}: GPU memory usage: {tf_ram:.3f} GB")
    return
=======
# @profile
>>>>>>> 560e1ba8

def main(_):
    # tracker = GPUMemoryTracker()
    flags = absl.app.flags.FLAGS
    np.random.seed(flags.seed)
    tf.random.set_seed(flags.seed)

    results_dir = os.path.join(flags.results_dir, 'multi_training')
    os.makedirs(results_dir, exist_ok=True)
     # Save the flags configuration in a JSON file
    with open(os.path.join(results_dir, 'flags_config.json'), 'w') as fp:
        json.dump(flags.flag_values_dict(), fp)

    # Allow for memory growth (also to observe memory consumption)
    physical_devices = tf.config.list_physical_devices("GPU")
    try:
        for dev in physical_devices:
            print(dev)
            tf.config.experimental.set_memory_growth(dev, True) 

    except:
        # Invalid device or cannot modify virtual devices once initialized.
        print("Invalid device or cannot modify virtual devices once initialized.")
        pass
    print("Num GPUs Available: ", len(tf.config.list_physical_devices('GPU')))

    # Can be used to try half precision training
    if flags.float16:
        # policy = mixed_precision.Policy("mixed_float16")
        # mixed_precision.set_policy(policy)
        if tf.__version__ < "2.4.0":
            policy = mixed_precision.Policy("mixed_float16")
            mixed_precision.set_policy(policy)
        else:
            tf.keras.mixed_precision.set_global_policy("mixed_float16")
        dtype = tf.float16
    else:
        dtype = tf.float32

    
    task_name = 'drifting_gratings_firing_rates_distr'  
    sim_name = toolkit.get_random_identifier('b_')
    logdir = os.path.join(results_dir, sim_name)
    print(f'> Results for {task_name} will be stored in {logdir}')

        # print('------------- MEMORY ANALYSIS 1 --------------')
    # print_gpu_memory()
    # print_system_memory()

        
    n_workers, n_gpus_per_worker = 1, 1
    # model is being run on multiple GPUs or CPUs, and the results are being reduced to a single CPU device. 
    # In this case, the reduce_to_device argument is set to "cpu:0", which means that the results are being reduced to the first CPU device.
    # strategy = tf.distribute.MirroredStrategy(cross_device_ops=tf.distribute.ReductionToOneDevice(reduce_to_device="cpu:0")) 
    
    # if gpu is available, use it, otherwise use cpu
    device = "/gpu:0" if tf.config.list_physical_devices("GPU") else "/cpu:0"
    strategy = tf.distribute.OneDeviceStrategy(device=device)

    per_replica_batch_size = flags.batch_size
    global_batch_size = per_replica_batch_size * strategy.num_replicas_in_sync
    print(f'Global batch size: {global_batch_size}')

    # load column model of Billeh et al
    ### Load or create the network configuration
    t0 = time()
    if flags.caching:
        load_fn = load_sparse.cached_load_v1
    else:
        load_fn = load_sparse.load_v1

    network, lgn_input, bkg_input = load_fn(flags, flags.neurons)
    print(f"Model data loading, {time()-t0:.2f} seconds")
  
    # Define the scope in which the model training will be executed
    with strategy.scope():
        t0 = time()
        # # Enable TensorFlow Profiler
        # tf.profiler.experimental.start(logdir=logdir, )
        model = models.create_model(
            network,
            lgn_input,
            bkg_input,
            # seq_len=flags.seq_len,
            seq_len=flags.seq_len,
            n_input=flags.n_input,
            n_output=flags.n_output,
            cue_duration=flags.cue_duration,
            dtype=dtype,
            input_weight_scale=flags.input_weight_scale,
            dampening_factor=flags.dampening_factor,
            gauss_std=flags.gauss_std,
            lr_scale=flags.learning_rate,
            train_input=flags.train_input,
            train_recurrent=flags.train_recurrent,
            neuron_output=flags.neuron_output,
            recurrent_dampening_factor=flags.recurrent_dampening_factor,
            batch_size=flags.batch_size,
            pseudo_gauss=flags.pseudo_gauss,
            use_state_input=True,
            return_state=True,
        )
        

        del lgn_input, bkg_input

        model.build((flags.batch_size, flags.seq_len, flags.n_input))
        print(f"Model built in {time()-t0:.2f} seconds")

        # tf.profiler.experimental.stop()

        # print('------------- MODEL CONSTRUCTION --------------')
        # tracker.get_gpu_memory()
        # # Enable TensorFlow Profiler      

        logdir2 = logdir+'_model'
        
        # Extract outputs of intermediate keras layers to get access to
        # spikes and membrane voltages of the model
        rsnn_layer = model.get_layer("rsnn")
        rec_weight_regularizer = models.StiffRegularizer(flags.recurrent_weight_regularization,
                                                         rsnn_layer.cell.recurrent_weight_values)

        # Load the firing rates distribution as a regularizer that we have and generate target firing rates for every neuron type
        with open(os.path.join(flags.data_dir, 'np_gratings_firing_rates.pkl'), 'rb') as f:
            target_firing_rates = pkl.load(f)

        cell_type_ids = np.zeros(flags.neurons, dtype=np.int32)
        for i, (key, value) in enumerate(target_firing_rates.items()):
            # identify tne ids that are included in value["ids"]
            neuron_ids = np.where(np.isin(network["node_type_ids"], value["ids"]))[0]
            target_firing_rates[key]['neuron_ids'] = neuron_ids
            type_n_neurons = len(neuron_ids)
            target_firing_rates[key]['sorted_target_rates'] = models.sample_firing_rates(
                value["rates"], type_n_neurons, flags.seed)
            # neuron_type_ids[key] = neuron_ids
            cell_type_ids[neuron_ids] = i
        
        # make a new array for neurons that contains neuron type ids.
        pre_cell_type_ids = cell_type_ids[network["synapses"]["indices"][:, 0]]
        post_cell_type_ids = cell_type_ids[network["synapses"]["indices"][:, 1] % flags.neurons]
        # division by neurons is needed to cancel the delay embedding.
        
        # assign connection type id to each unique pair of the sending and recieving ids.
        connection_ids = np.zeros(network["synapses"]["indices"].shape[0], dtype=np.int32)
        connection_ids = pre_cell_type_ids * 1000 + post_cell_type_ids
        
        # for each connection type, make a list of synapse indices.
        connection_type_ids = np.unique(connection_ids)
        connection_type_ids = connection_type_ids[connection_type_ids != 0]
        connection_type_ids = np.sort(connection_type_ids)
        connection_type_ids = connection_type_ids.tolist()
        same_connection_type_indices = []
        for i in connection_type_ids:
            same_connection_type_indices.append(np.where(connection_ids == i)[0])
        

        rate_distribution_regularizer = models.SpikeRateDistributionTarget(target_firing_rates, flags.rate_cost)
        # rate_distribution_regularizer = models.SpikeRateDistributionRegularization(target_firing_rates, flags.rate_cost)
        # rate_loss = rate_distribution_regularizer(rsnn_layer.output[0])
        rate_loss = rate_distribution_regularizer(rsnn_layer.output[0][0])

        voltage_regularizer = models.VoltageRegularization(rsnn_layer.cell, flags.voltage_cost)
        # voltage_loss = voltage_regularizer(rsnn_layer.output[2]) 
        voltage_loss = voltage_regularizer(rsnn_layer.output[0][1]) 

        model.add_loss(rate_loss)
        model.add_loss(voltage_loss)
        model.add_metric(rate_loss, name='rate_loss')
        model.add_metric(voltage_loss, name='voltage_loss')

        prediction_layer = model.get_layer('prediction')
        extractor_model = tf.keras.Model(inputs=model.inputs,
                                         outputs=[rsnn_layer.output, model.output, prediction_layer.output])
        # extractor_model = tf.keras.Model(inputs=model.inputs, outputs=[rsnn_layer.output])

        loss_object = tf.keras.losses.SparseCategoricalCrossentropy(
            from_logits=False, reduction=tf.keras.losses.Reduction.NONE)

        def compute_loss(_l, _p, _w):
            per_example_loss = loss_object(_l, _p, sample_weight=_w) * strategy.num_replicas_in_sync / tf.reduce_sum(_w)
            rec_weight_loss = rec_weight_regularizer(rsnn_layer.cell.recurrent_weight_values)
            return tf.nn.compute_average_loss(per_example_loss, global_batch_size=global_batch_size) + rec_weight_loss

        def calculate_delta_angle(stim_angle, tuning_angle):
            # angle unit is degrees.
            # this function calculates the difference between stim_angle and tuning_angle,
            # but it is fine to have the opposite direction.
            # so, delta angle is always between -90 and 90.
            # they are both vector, so dimension matche is needed.
            # stim_angle is a length of batch size
            # tuning_angle is a length of n_neurons

            # delta_angle = stim_angle - tuning_angle
            delta_angle = tf.expand_dims(stim_angle, axis=1) - tuning_angle
            delta_angle = tf.where(delta_angle > 90, delta_angle - 180, delta_angle)
            delta_angle = tf.where(delta_angle < -90, delta_angle + 180, delta_angle)
            # # do it twice to make sure
            delta_angle = tf.where(delta_angle > 90, delta_angle - 180, delta_angle)
            delta_angle = tf.where(delta_angle < -90, delta_angle + 180, delta_angle)

            return delta_angle

        def compute_loss_gratings(_y, _z):
            # I need to access the tuning angle. of all the neurons.
            delta_angle = calculate_delta_angle(_y, network["tuning_angle"])
            
            # sum spikes in _z, and multiply with delta_angle.
            sum_angle = tf.reduce_mean(_z, axis=[1]) * delta_angle

            # make a huber loss for this.
            # angle_loss = tf.keras.losses.Huber(delta=1, reduction=tf.keras.losses.Reduction.SUM)(sum_angle, tf.zeros_like(sum_angle))
            angle_loss = tf.reduce_mean(tf.abs(sum_angle))
            
            # it might be nice to add regularization of weights
            rec_weight_loss = rec_weight_regularizer(rsnn_layer.cell.recurrent_weight_values)
            return angle_loss + rec_weight_loss
        
        optimizer = tf.keras.optimizers.Adam(flags.learning_rate, epsilon=1e-11)    

        zero_state = rsnn_layer.cell.zero_state(flags.batch_size)
   
        state_variables = tf.nest.map_structure(lambda a: tf.Variable(
            a, trainable=False, synchronization=tf.VariableSynchronization.ON_READ
        ), zero_state)

        train_loss = tf.keras.metrics.Mean()
        val_loss = tf.keras.metrics.Mean()
        train_accuracy = tf.keras.metrics.SparseCategoricalAccuracy()
        val_accuracy = tf.keras.metrics.SparseCategoricalAccuracy()
        train_firing_rate = tf.keras.metrics.Mean()
        val_firing_rate = tf.keras.metrics.Mean()

        train_rate_loss = tf.keras.metrics.Mean()
        val_rate_loss = tf.keras.metrics.Mean()
        train_voltage_loss = tf.keras.metrics.Mean()
        val_voltage_loss = tf.keras.metrics.Mean()

        def reset_train_metrics():
            train_loss.reset_states(), train_accuracy.reset_states(), train_firing_rate.reset_states()
            train_rate_loss.reset_states(), train_voltage_loss.reset_states()

        def reset_validation_metrics():
            val_loss.reset_states(), val_accuracy.reset_states(), val_firing_rate.reset_states()
            val_rate_loss.reset_states(), val_voltage_loss.reset_states()

    checkpoint = tf.train.Checkpoint(optimizer=optimizer, model=model)

    def roll_out(_x, _y, _w):
        _initial_state = tf.nest.map_structure(lambda _a: _a.read_value(), state_variables)
        # stt = time()
        dummy_zeros = tf.zeros((flags.batch_size, flags.seq_len, flags.neurons), dtype)

        # print('------------- EXTRACTING MODEL --------------')
        # tracker = GPUMemoryTracker()

        # _x = tf.cast(_x, tf.int16)

        _out, _p, _ = extractor_model((_x, dummy_zeros, _initial_state))
        # tracker.get_gpu_memory()
        # print('roll out time: ', time() - stt) # 1.23 seg

        _z, _v, _input_current = _out[0]
        voltage_32 = (tf.cast(_v, tf.float32) - rsnn_layer.cell.voltage_offset) / rsnn_layer.cell.voltage_scale
        v_pos = tf.square(tf.nn.relu(voltage_32 - 1.))
        v_neg = tf.square(tf.nn.relu(-voltage_32 + 1.))
        voltage_loss = tf.reduce_mean(tf.reduce_sum(v_pos + v_neg, -1)) * flags.voltage_cost
        rate_loss = rate_distribution_regularizer(_z)
        # classification loss is turned off for now.
        classification_loss = compute_loss_gratings(_y, _z)

        _aux = dict(rate_loss=rate_loss, voltage_loss=voltage_loss)

        _loss = classification_loss + rate_loss + voltage_loss
        # _loss = rate_loss

        return _out, _p, _loss, _aux

    def train_step(_x, _y, _w, grad_average_ind=None):
        with tf.GradientTape() as tape:
            v1 = extractor_model.get_layer('rsnn').cell
            v1.sparse_w_rec = v1.prepare_sparse_weight()
            _out, _p, _loss, _aux = roll_out(_x, _y, _w)
            #     grad = tape.gradient(_loss, model.trainable_variables)
            # tape.reset()

        _op = train_accuracy.update_state(_y, _p, sample_weight=_w)
        with tf.control_dependencies([_op]):
            _op = train_loss.update_state(_loss)
        _rate = tf.reduce_mean(_out[0][0])
        with tf.control_dependencies([_op]):
            _op = train_firing_rate.update_state(_rate)
        with tf.control_dependencies([_op]):
            _op = train_rate_loss.update_state(_aux['rate_loss'])
        with tf.control_dependencies([_op]):
            _op = train_voltage_loss.update_state(_aux['voltage_loss'])

        grad = tape.gradient(_loss, model.trainable_variables)
             
        for g, v in zip(grad, model.trainable_variables):
            with tf.control_dependencies([_op]):
                # if the trainable variable is recurrent connection, average the gradient
                # for each cell type pair.
                if grad_average_ind is not None:
                    if v.name == "sparse_recurrent_weights:0":
                        newg = tf.zeros_like(g)
                        for inds in grad_average_ind:
                            v_gathered = tf.gather(v, inds)
                            g_gathered = tf.gather(g, inds)

                            # Avoid division by zero and replace NaNs
                            safe_divisor = tf.where(v_gathered != 0, v_gathered, tf.ones_like(v_gathered))
                            mean_frac_change = tf.reduce_mean(g_gathered / safe_divisor)
                            # mean_frac_change = tf.reduce_mean(tf.gather(g, inds) / tf.gather(v, inds))
                            mean_frac_change = tf.where(tf.math.is_nan(mean_frac_change), tf.zeros_like(mean_frac_change), mean_frac_change)

                            mean_rel_change = tf.gather(v, inds) * mean_frac_change
                            # newg[inds].assign(mean_rel_change)
                            newg = tf.tensor_scatter_nd_update(newg, tf.expand_dims(inds, axis=1), mean_rel_change)
                        _op = optimizer.apply_gradients([(newg, v)])
                    else:
                        _op = optimizer.apply_gradients([(g, v)])
                else:
                    _op = optimizer.apply_gradients([(g, v)])

    @tf.function
    def distributed_train_step(_x, _y, _w, grad_average_ind=None):
        strategy.run(train_step, args=(_x, _y, _w, grad_average_ind))

    def validation_step(_x, _y, _w):
        v1 = extractor_model.get_layer('rsnn').cell
        v1.sparse_w_rec = v1.prepare_sparse_weight()
        _out, _p, _loss, _aux = roll_out(_x, _y, _w)
        _op = val_accuracy.update_state(_y, _p, sample_weight=_w)
        with tf.control_dependencies([_op]):
            _op = val_loss.update_state(_loss)
        _rate = tf.reduce_mean(_out[0][0])
        with tf.control_dependencies([_op]):
            _op = val_firing_rate.update_state(_rate)
        with tf.control_dependencies([_op]):
            _op = val_rate_loss.update_state(_aux['rate_loss'])
        with tf.control_dependencies([_op]):
            _op = val_voltage_loss.update_state(_aux['voltage_loss'])
        # tf.nest.map_structure(lambda _a, _b: _a.assign(_b), list(state_variables), _out[1:])

    # @tf.function
    def distributed_validation_step(_x, _y, _w):
        strategy.run(validation_step, args=(_x, _y, _w))

    def reset_state():
        tf.nest.map_structure(lambda a, b: a.assign(b), state_variables, zero_state)

    # @tf.function
    def distributed_reset_state():
        strategy.run(reset_state)
    
    if flags.restore_from != '':
        with strategy.scope():
            # checkpoint.restore(tf.train.latest_checkpoint(flags.restore_from))
            checkpoint.restore(flags.restore_from)
            print(f'Model parameters of {task_name} restored from {flags.restore_from}')

    def compose_str(_loss, _acc, _rate, _rate_loss, _voltage_loss):
        _s = f'Loss {_loss:.4f}, '
        _s += f'RLoss {_rate_loss:.4f}, '
        _s += f'VLoss {_voltage_loss:.4f}, '
        _s += f'Accuracy {_acc:.4f}, '
        _s += f'Rate {_rate:.4f}'
        return _s

    def get_dataset_fn():
        def _f(input_context):
            delays = [int(a) for a in flags.delays.split(',') if a != '']
            _data_set = stim_dataset.generate_drifting_grating_tuning(
                seq_len=flags.seq_len,
                pre_delay=delays[0],
                post_delay=delays[1],
                n_input=flags.n_input,
            ).batch(
                    per_replica_batch_size)
                        
            return _data_set
        return _f
    
    # We define the dataset generates function under the strategy scope for a randomly selected orientation       
    test_data_set = strategy.experimental_distribute_datasets_from_function(
        get_dataset_fn())
    train_data_set = strategy.experimental_distribute_datasets_from_function(
        get_dataset_fn())
    
    ### Training
    step_counter = tf.Variable(0,trainable=False)
    manager = tf.train.CheckpointManager(
        checkpoint, directory=logdir, max_to_keep=100,
        # keep_checkpoint_every_n_hours=2,
        checkpoint_interval = 1, # save ckpt for data analysis
        step_counter=step_counter
    )
    summary_writer = tf.summary.create_file_writer(logdir)

    def save_model():
        step_counter.assign_add(1)
        try:
            p = manager.save()
            print(f'Model saved in {p}')
        except:
            print("Saving failed. Maybe next time?")

    with open(os.path.join(logdir, 'config.json'), 'w') as f:
        json.dump(flags.flag_values_dict(), f, indent=4)

    stop = False
    t0 = time()
   
    def safe_lgn_generation(lgn_iterator):
        """ Generate LGN data sefely.
        It looks that the LGN data generation fails randomly.
        Enclose the generation in while loop and try clause to avoid failure.
        If it fails, generate a new instance of LGN to avoid keep getting error.
        """
        while True:
            try:
                x, y, _, w = next(lgn_iterator)
                break
            except:
                print("----- LGN input data generation failed. Renewing the LGN input generator...")
                # resetting the lgn iterator
                data_set = strategy.experimental_distribute_datasets_from_function(get_dataset_fn())
                lgn_iterator = iter(data_set)
                continue
        return x, y, _, w, lgn_iterator
    
    # tf.profiler.experimental.start('logdir4')
    for epoch in range(flags.n_epochs):
        printgpu()
        if stop:
            break 

        it = iter(train_data_set)
        date_str = dt.datetime.now().strftime('%d-%m-%Y %H:%M')
        print(f'Epoch {epoch + 1:2d}/{flags.n_epochs} @ {date_str}')
        # tf.print(f'Epoch {epoch + 1:2d}/{flags.n_epochs} @ {date_str}')

        # quit()
        distributed_reset_state()
                                #    options=tf.profiler.experimental.ProfilerOptions(host_tracer_level=2, device_tracer_level=1))
        for step in range(flags.steps_per_epoch):
            step_t0 = time()

            # x, y, _, w = next(it)
            # above line of code randomly prodeces an error.
            # rewrite within try clause in while loop not to fail.
            x, y, _, w, it = safe_lgn_generation(it)
            if flags.average_grad_for_cell_type:
                distributed_train_step(x, y, w, grad_average_ind=same_connection_type_indices)
            else:
                distributed_train_step(x, y, w)
            
            print(f'LGN spikes calculation time: {time() - step_t0:.2f}s')
            # tracker = GPUMemoryTracker()
            # tf.print(f'------------- TRAINING STEP {step} --------------')
            distributed_train_step(x, y, w)
            # tracker.get_gpu_memory()
            # tf.print(f'------------- TRAINING STEP DONE {step} --------------')
            
            if step % 1 == 0:
                print_str = f'  Step {step + 1:2d}/{flags.steps_per_epoch}: {time() - step_t0:.2f}s\n'
                print_str += '    ' + compose_str(train_loss.result(), train_accuracy.result(),
                                            train_firing_rate.result(), train_rate_loss.result(), train_voltage_loss.result())
                print(print_str, end='\n')
                # tf.print(print_str, end='\n')

            if 0 < flags.max_time < (time() - t0) / 3600:
                stop = True
                break

            # if step == 1:
            #     tf.profiler.experimental.stop() 

        if stop:
            print(f'[ Maximum optimization time of {flags.max_time:.2f}h reached ]')

        distributed_reset_state()
        test_it = iter(test_data_set)
        for step in range(flags.val_steps):
            x, y, _, w, it = safe_lgn_generation(test_it)
            distributed_validation_step(x, y, w) 

        print_str = '  Validation: ' + compose_str(
            val_loss.result(), val_accuracy.result(), val_firing_rate.result(),
            val_rate_loss.result(), val_voltage_loss.result())
        
<<<<<<< HEAD
        print(print_str)
        keys = ['train_accuracy', 'train_loss', 'train_firing_rate', 'train_rate_loss',
                'train_voltage_loss', 'val_accuracy', 'val_loss',
                'val_firing_rate', 'val_rate_loss', 'val_voltage_loss']
        values = [a.result().numpy() for a in [train_accuracy, train_loss, train_firing_rate, train_rate_loss,
                                                train_voltage_loss, val_accuracy, val_loss, val_firing_rate,
                                                val_rate_loss, val_voltage_loss]]
        if stop:
            result = dict(
                train_loss=float(train_loss.result().numpy()),
                train_accuracy=float(train_accuracy.result().numpy()),
                test_loss=float(val_loss.result().numpy()),
                test_accuracy=float(val_accuracy.result().numpy())
            )
        save_model()
        with summary_writer.as_default():
            for k, v in zip(keys, values):
                tf.summary.scalar(k, v, step=epoch)
        if stop:
            with open(os.path.join(cm.paths.results_path, 'result.json'), 'w') as f:
                json.dump(result, f)
        reset_train_metrics()
        reset_validation_metrics()
    # tf.profiler.experimental.stop()

=======
        # reset_train_metrics()
        # reset_validation_metrics()
      
>>>>>>> 560e1ba8

 
if __name__ == '__main__':
    hostname = socket.gethostname()
    print("*" * 80)
    print(hostname)
    print("*" * 80)
    # make a condition for different machines. The allen institute has
    # cluster host name to be n??? where ??? is 3 digit number.
    # let's make regex for that.
    if hostname.count('alleninstitute') > 0 or re.search(r'n\d{3}', hostname) is not None:
        _data_dir = '/allen/programs/mindscope/workgroups/realistic-model/shinya.ito/tensorflow_new/V1_GLIF_model/GLIF_network'
        _results_dir = '/allen/programs/mindscope/workgroups/realistic-model/shinya.ito/tensorflow_new/V1_GLIF_model/results'
    else: 
        _data_dir = '/home/jgalvan/Desktop/Neurocoding/V1_GLIF_model/GLIF_network'
        _results_dir = '/home/jgalvan/Desktop/Neurocoding/V1_GLIF_model/GLIF_network/results'

    absl.app.flags.DEFINE_string('data_dir', _data_dir, '')
    absl.app.flags.DEFINE_string('results_dir', _results_dir, '')
    # absl.app.flags.DEFINE_string('restore_from', '', '')
    # absl.app.flags.DEFINE_string('restore_from', '../results/multi_training/b_53dw/results/ckpt-49', '')
    absl.app.flags.DEFINE_string('restore_from', '', '')
    absl.app.flags.DEFINE_string('comment', '', '')
    absl.app.flags.DEFINE_string('delays', '50,50', '')
    # absl.app.flags.DEFINE_string('neuron_model', 'GLIF3', '')
    absl.app.flags.DEFINE_string('scale', '2,2', '')

    absl.app.flags.DEFINE_float('learning_rate', .01, '')
    absl.app.flags.DEFINE_float('rate_cost', 10., '')
    absl.app.flags.DEFINE_float('voltage_cost', .00001, '')
    absl.app.flags.DEFINE_float('dampening_factor', .5, '')
    absl.app.flags.DEFINE_float('gauss_std', .28, '')
    absl.app.flags.DEFINE_float('recurrent_weight_regularization', 0., '')
    # absl.app.flags.DEFINE_float('p_reappear', .5, '')
    absl.app.flags.DEFINE_float('max_time', -1, '')
    # absl.app.flags.DEFINE_float('max_time', 0.05, '')
    # absl.app.flags.DEFINE_float('scale_w_e', -1, '')
    # absl.app.flags.DEFINE_float('sti_intensity', 2., '')
    absl.app.flags.DEFINE_float('input_weight_scale', 1., '')

    absl.app.flags.DEFINE_integer('n_epochs', 51, '')
    absl.app.flags.DEFINE_integer('batch_size', 1, '')
    absl.app.flags.DEFINE_integer('neurons', 66634, '')
    absl.app.flags.DEFINE_integer("n_input", 17400, "")  
    absl.app.flags.DEFINE_integer('seq_len', 600, '')
    # absl.app.flags.DEFINE_integer('im_slice', 100, '')
    absl.app.flags.DEFINE_integer('seed', 3000, '')
    # absl.app.flags.DEFINE_integer('port', 12778, '')
    absl.app.flags.DEFINE_integer("n_output", 2, "")
    absl.app.flags.DEFINE_integer('neurons_per_output', 30, '')
    absl.app.flags.DEFINE_integer('steps_per_epoch', 1, '')# EA and garret dose not need this many but pure classification needs 781 = int(50000/64)
    absl.app.flags.DEFINE_integer('val_steps', 25, '')# EA and garret dose not need this many but pure classification needs 156 = int(10000/64)
    # absl.app.flags.DEFINE_integer('max_delay', 5, '')
    # absl.app.flags.DEFINE_integer('n_plots', 1, '')

    # absl.app.flags.DEFINE_integer('pre_chunks', 3, '')
    # absl.app.flags.DEFINE_integer('post_chunks', 8, '') # the pure calssification task only need 1 but to make consistent with other tasks one has to make up here
    absl.app.flags.DEFINE_integer('pre_delay', 50, '')
    absl.app.flags.DEFINE_integer('post_delay', 450, '')

    # absl.app.flags.DEFINE_boolean('use_rand_connectivity', False, '')
    # absl.app.flags.DEFINE_boolean('use_uniform_neuron_type', False, '')
    # absl.app.flags.DEFINE_boolean('use_only_one_type', False, '')
    # absl.app.flags.DEFINE_boolean('use_dale_law', True, '')
    absl.app.flags.DEFINE_boolean('caching', True, '') # if one wants to use caching, remember to update the caching function
    absl.app.flags.DEFINE_boolean('core_only', False, '')
    # absl.app.flags.DEFINE_boolean('train_input', True, '')
    absl.app.flags.DEFINE_boolean('train_input', False, '')
    absl.app.flags.DEFINE_boolean('train_recurrent', True, '')
    absl.app.flags.DEFINE_boolean('connected_selection', True, '')
    absl.app.flags.DEFINE_boolean('neuron_output', False, '')
    # absl.app.flags.DEFINE_boolean('localized_readout', True, '')
    # absl.app.flags.DEFINE_boolean('current_input', True, '')
    # absl.app.flags.DEFINE_boolean('use_rand_ini_w', True, '')
    # absl.app.flags.DEFINE_boolean('use_decoded_noise', True, '')
    # absl.app.flags.DEFINE_boolean('from_lgn', True, '')
    absl.app.flags.DEFINE_boolean("float16", False, "")

    absl.app.flags.DEFINE_integer("cue_duration", 40, "")
    absl.app.flags.DEFINE_float("recurrent_dampening_factor", 0.5, "")
    absl.app.flags.DEFINE_boolean("hard_reset", True, "")
    absl.app.flags.DEFINE_boolean("pseudo_gauss", False, "")
    absl.app.flags.DEFINE_boolean("average_grad_for_cell_type", True, "")

    absl.app.run(main)
<|MERGE_RESOLUTION|>--- conflicted
+++ resolved
@@ -33,8 +33,9 @@
 # tf.debugging.enable_check_numerics()
 
 
-
-<<<<<<< HEAD
+print("--- CUDA version: ", tf.sysconfig.get_build_info()["cuda_version"])
+print("--- CUDNN version: ", tf.sysconfig.get_build_info()["cudnn_version"])
+
 import ctypes.util
 # For CUDA Runtime API
 lib_path = ctypes.util.find_library('cudart')
@@ -57,9 +58,6 @@
         tf_ram = tf.config.experimental.get_memory_usage('GPU:0') / 1e9
         print(f"Checkpoint {check_point_num}: GPU memory usage: {tf_ram:.3f} GB")
     return
-=======
-# @profile
->>>>>>> 560e1ba8
 
 def main(_):
     # tracker = GPUMemoryTracker()
@@ -552,7 +550,6 @@
             val_loss.result(), val_accuracy.result(), val_firing_rate.result(),
             val_rate_loss.result(), val_voltage_loss.result())
         
-<<<<<<< HEAD
         print(print_str)
         keys = ['train_accuracy', 'train_loss', 'train_firing_rate', 'train_rate_loss',
                 'train_voltage_loss', 'val_accuracy', 'val_loss',
@@ -578,12 +575,6 @@
         reset_validation_metrics()
     # tf.profiler.experimental.stop()
 
-=======
-        # reset_train_metrics()
-        # reset_validation_metrics()
-      
->>>>>>> 560e1ba8
-
  
 if __name__ == '__main__':
     hostname = socket.gethostname()
