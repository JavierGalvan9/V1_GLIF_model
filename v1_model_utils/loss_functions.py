--- conflicted
+++ resolved
@@ -86,20 +86,11 @@
     return total_loss
 
 def compute_spike_rate_distribution_loss(_rates, target_rate, dtype=tf.float32):
-<<<<<<< HEAD
-    # tf.print(f"target_rate: {target_rate}")
-    ind = tf.range(target_rate.shape[0])
-    rand_ind = tf.random.shuffle(ind)
-    _rate = tf.gather(_rates, rand_ind)
-    sorted_rate = tf.sort(_rate)
-    # sorted_rate = tf.sort(_rates)
-=======
     # Firstly we shuffle the current model rates to avoid bias towards a particular tuning angles (inherited from neurons ordering in the network)
     ind = tf.range(target_rate.shape[0])
     rand_ind = tf.random.shuffle(ind)
     _rates = tf.gather(_rates, rand_ind)
     sorted_rate = tf.sort(_rates)
->>>>>>> 61ac61b1
     # u = target_rate - sorted_rate
     u = sorted_rate - target_rate
     # tau = (tf.range(target_rate.shape[0]), dtype) + 1) / target_rate.shape[0]
@@ -240,11 +231,7 @@
                 spikes = spikes[:, :-self._post_delay, :]
         
         # if self._core_mask is not None:
-<<<<<<< HEAD
-            # spikes = tf.boolean_mask(spikes, self._core_mask, axis=2)
-=======
         #     spikes = tf.boolean_mask(spikes, self._core_mask, axis=2)
->>>>>>> 61ac61b1
         
         reg_loss = compute_spike_rate_target_loss(spikes, self._target_rates, dtype=self._dtype)
         
@@ -502,15 +489,10 @@
         # clipped_delta_angle = tf.math.floormod(delta_angle, 360)
         radians_delta_angle = delta_angle * (np.pi / 180)
         # Instead of complex numbers, use cosine and sine separately
-<<<<<<< HEAD
-        cos_component = tf.math.cos(2.0 * radians_delta_angle)
-        # sin_component = tf.math.sin(2.0 * radians_delta_angle)
-=======
         osi_cos_component = tf.math.cos(2.0 * radians_delta_angle)
         dsi_cos_component = tf.math.cos(radians_delta_angle)
         # osi_sin_component = tf.math.sin(2.0 * radians_delta_angle)
         # dsi_sin_component = tf.math.sin(radians_delta_angle)
->>>>>>> 61ac61b1
 
         if self._core_mask is not None:
             spikes = tf.boolean_mask(spikes, self._core_mask, axis=2)
@@ -528,16 +510,10 @@
             rates = rates / normalizer
 
         # For weighted responses, we separately consider the contributions from cosine and sine
-<<<<<<< HEAD
-        weighted_cos_responses = rates * cos_component
-        # weighted_sin_responses = rates * sin_component
-        cell_count = 0
-=======
         weighted_osi_cos_responses = rates * osi_cos_component
         weighted_dsi_cos_responses = rates * dsi_cos_component
         # weighted_osi_sin_responses = rates * osi_sin_component
         # weighted_dsi_sin_responses = rates * dsi_sin_component
->>>>>>> 61ac61b1
 
         total_osi_loss = tf.constant(0.0, dtype=self._dtype)
         total_dsi_loss = tf.constant(0.0, dtype=self._dtype)
@@ -548,28 +524,6 @@
 
         for key, value in self._target_osi.items():
             if tf.size(value["ids"]) != 0:
-<<<<<<< HEAD
-                _rates_type = tf.gather(rates[0], value['ids'])
-                _weighted_cos_responses_type = tf.gather(weighted_cos_responses[0], value['ids'])
-                # _weighted_sin_responses_type = tf.gather(weighted_sin_responses[0], value['ids'])
-
-                # Define small epsilon values to avoid differentiability issues when 0 spikes are recorded within the population
-                # epsilon1 = 1e-12
-                epsilon2 = 1e-3
-                # Calculate the approximated OSI for the population
-                # approximated_numerator = tf.sqrt(tf.maximum(tf.square(tf.reduce_sum(_weighted_cos_responses_type)) +
-                #                                             tf.square(tf.reduce_sum(_weighted_sin_responses_type))
-                #                                             , epsilon1))
-                approximated_numerator = tf.reduce_sum(_weighted_cos_responses_type)
-                approximated_denominator = tf.maximum(tf.reduce_sum(_rates_type), epsilon2)
-                osi_approx_type = approximated_numerator / approximated_denominator
-                
-                # Calculate the OSI loss
-                osi_loss_type = tf.math.square(osi_approx_type - value['OSI'])
-                cell_count_type = tf.size(value["ids"])
-                total_osi_loss += osi_loss_type * float(cell_count_type)
-                cell_count += cell_count_type
-=======
                 _rates_type = tf.gather(rates, value['ids'])
                 _weighted_osi_cos_responses_type = tf.gather(weighted_osi_cos_responses, value['ids'])
                 _weighted_dsi_cos_responses_type = tf.gather(weighted_dsi_cos_responses, value['ids'])
@@ -598,24 +552,22 @@
                 # individual_dsi_loss[key] = dsi_loss_type
                 # individual_penalization_loss[key] = osi_penalization + dsi_penalization
 
-                total_osi_loss += osi_loss_type
-                total_dsi_loss += dsi_loss_type
+                cell_count_type = tf.size(value["ids"])
+                total_osi_loss += osi_loss_type * float(cell_count_type)
+                total_dsi_loss += dsi_loss_type * float(cell_count_type)
                 # penalization_terms += osi_penalization + dsi_penalization
->>>>>>> 61ac61b1
+                cell_count += cell_count_type
             else:
                 individual_osi_loss[key] = 0.0
                 # individual_dsi_loss[key] = 0.0
                 # individual_penalization_loss[key] = 0.0
                 pass
             
-<<<<<<< HEAD
-        total_osi_loss = total_osi_loss / float(cell_count)
-        return total_osi_loss * self._osi_cost
-=======
         # return (total_osi_loss + total_dsi_loss + penalization_terms) * self._osi_cost
         # return (total_osi_loss + total_dsi_loss) * self._osi_cost
+        total_osi_loss = total_osi_loss / float(cell_count)
+        total_dsi_loss = total_dsi_loss / float(cell_count)
         return (total_osi_loss + total_dsi_loss) * self._osi_cost, individual_osi_loss
->>>>>>> 61ac61b1
     
 
     def __call__(self, spikes, angle, trim, normalizer=None):
