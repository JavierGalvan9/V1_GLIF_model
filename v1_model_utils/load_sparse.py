import os
import pickle as pkl
import json

import h5py
import numpy as np
import pandas as pd
from numba import njit
from time import time

from memory_profiler import profile

def sort_indices(indices, *arrays):
    max_ind = np.max(indices) + 1
    q = indices[:, 0] * max_ind + indices[:, 1]
    sorted_ind = np.argsort(q)
    sorted_arrays = list(map(lambda arr: arr[sorted_ind], [indices, *arrays]))
    return tuple(sorted_arrays)


# @njit
# def sort_input_indices(indices, weights, delays, tau_syn_weights_array):
#     max_ind = np.max(indices) + 1
#     # sort indices by considering first all the targets of node 0, then all of node 1, ...
#     q = indices[:, 0] * max_ind + indices[:, 1]
#     sorted_ind = np.argsort(q)
    
#     return (indices[sorted_ind], weights[sorted_ind], delays[sorted_ind], tau_syn_weights_array[sorted_ind, :])


def create_network_dat(data_dir='GLIF_network/network', source='v1', target='v1', 
                        output_file='GLIF_network/network_dat.pkl', save_pkl=True):
    # Extract the network data into a pickle file from the SONATA files
    new_network_dat = {"nodes": [], "edges": []}

    # If the source and target are v1, then extract nodes dynamic parameters
    if source == "v1" and target == "v1":
        # Load the nodes file and create a dictionary with the node ids and the node parameters
        node_file = f'{source}_nodes.h5'
        node_types_file = f'{source}_node_types.csv'
        nodes_h5_path = os.path.join(data_dir, node_file)
        node_types_df = pd.read_csv(os.path.join(data_dir, node_types_file), delimiter=" ")
        cell_models_path = os.path.join('GLIF_network', "components", "cell_models")

        with h5py.File(nodes_h5_path, "r") as nodes_h5_file:
            source_node_ids = np.array(nodes_h5_file["nodes"][source]["node_id"])
            source_node_type_ids = np.array(nodes_h5_file["nodes"][source]["node_type_id"])

        for node_type_id in node_types_df["node_type_id"]:
            mask = source_node_type_ids == node_type_id
            new_pop_dict = {"ids": source_node_ids[mask].astype(np.uint32)}

            node_params_file = os.path.join(cell_models_path, f"{node_type_id}_glif_lif_asc_config.json")
            with open(node_params_file) as f:
                cell_model_dict = json.load(f)

            # rename V_m key in dictionary to V_reset
            cell_model_dict["V_reset"] = cell_model_dict.pop("V_m")
            # rename asc_decay key in dictionary to k
            cell_model_dict["k"] = cell_model_dict.pop("asc_decay")
            new_pop_dict["params"] = cell_model_dict

            new_network_dat["nodes"].append(new_pop_dict)

    # Process edges
    edge_file = f'{source}_{target}_edges.h5'
    edge_types_file = f'{source}_{target}_edge_types.csv'
    edges_h5_path = os.path.join(data_dir, edge_file)
    edges_type_df = pd.read_csv(os.path.join(data_dir, edge_types_file), delimiter=" ")
    synaptic_models_path = os.path.join('GLIF_network', 'components', "synaptic_models")
    basis_function_weights_df = pd.read_csv('GLIF_network/synaptic_data/basis_function_weights.csv', index_col=0)
    print(f'Saving basis function weights for {source}-{target}')
    # Map the synaptic model to a given id using a dictionary
    path = os.path.join('GLIF_network', 'synaptic_models_to_syn_id_dict.pkl')
    if not os.path.exists(path):
        synaptic_models_to_syn_id_dict = dict()
        syn_id_to_syn_weights_dict = dict()
        for syn_id, file in enumerate(os.listdir(synaptic_models_path)):
            if file.endswith(".json"):
                synaptic_model = file.split('.')[0]
                synaptic_models_to_syn_id_dict[synaptic_model] = syn_id
                tau_syn_weights = basis_function_weights_df.loc[synaptic_model].values
                syn_id_to_syn_weights_dict[syn_id] = tau_syn_weights
        with open(path, "wb") as f:
            pkl.dump(synaptic_models_to_syn_id_dict, f)
        with open('GLIF_network/syn_id_to_syn_weights_dict.pkl', "wb") as f:
            pkl.dump(syn_id_to_syn_weights_dict, f)
    else:
        with open(path, "rb") as f:
            synaptic_models_to_syn_id_dict = pkl.load(f)

    with h5py.File(edges_h5_path, "r") as edges_h5_file:
        source_to_target = f"{source}_to_{target}"
        edge_type_ids = np.array(edges_h5_file["edges"][source_to_target]["edge_type_id"])
        source_node_ids = np.array(edges_h5_file["edges"][source_to_target]["source_node_id"])
        target_node_ids = np.array(edges_h5_file["edges"][source_to_target]["target_node_id"])
        if source != 'bkg':
            syn_weights = np.array(edges_h5_file["edges"][source_to_target]["0"]["syn_weight"])

    if source == 'bkg':
        syn_weights = np.zeros(len(source_node_ids))

    for idx, (edge_type_id, edge_model, edge_delay, edge_dyn_params) in edges_type_df[
        ["edge_type_id", "model_template", "delay", "dynamics_params"]].iterrows():

        mask = edge_type_ids == edge_type_id

        if source == 'bkg':
            syn_weights[mask] = edges_type_df.loc[idx, 'syn_weight']

        synaptic_model = edge_dyn_params.split('.')[0]
        tau_syn_weights = basis_function_weights_df.loc[synaptic_model].values
        edge_params_file = os.path.join(synaptic_models_path, edge_dyn_params)
        with open(edge_params_file) as f:
            synaptic_model_dict = json.load(f)
            receptor_type = synaptic_model_dict["receptor_type"]

        syn_id = synaptic_models_to_syn_id_dict[synaptic_model]
        new_pop_dict = {
            "source": source_node_ids[mask],
            "target": target_node_ids[mask],
            "params": {
                "model": edge_model,
                "delay": edge_delay,
                "weight": syn_weights[mask],
                "synaptic_model": synaptic_model,
                "receptor_type": receptor_type,
                "tau_syn_weights": tau_syn_weights,
                "syn_id": syn_id
            },
        }

        new_network_dat["edges"].append(new_pop_dict)

    if save_pkl:    
        with open(output_file, "wb") as f:
            pkl.dump(new_network_dat, f)

    return new_network_dat

# @profile
def load_network(
    path="GLIF_network/network_dat.pkl",
    h5_path="GLIF_network/network/v1_nodes.h5",
    core_only=True,
    n_neurons=296991,
    seed=3000,
    connected_selection=False,
    n_syn_basis=5):

    rd = np.random.RandomState(seed=seed)

    # Create / Load the network_dat pickle file from the SONATA files
    if not os.path.exists(path):
        print("Creating network_dat.pkl file...")
        d = create_network_dat(data_dir='GLIF_network/network', source='v1', target='v1',
                                output_file='GLIF_network/network_dat.pkl', save_pkl=True)
    else:
        print("Loading network_dat.pkl file...")
        with open(path, "rb") as f:
            d = pkl.load(f)  # d is a dictionary with 'nodes' and 'edges' keys

    # This file contains the data related to each neuron class.
    # The nodes key is a list of 201 entries (one per neuron class) with the following information:
    #  'ids' (bmtk indices of the class neurons): array([173915, 174530, 175234, ..., 230780], dtype=uint32)
    #  'params': {'asc_init': [0.0, 0.0],
    #             'V_th': -34.78002413066345,
    #             'g': 4.332666343216805,
    #             'E_L': -71.3196309407552,
    #             'k': [0.003, 0.029999999999999992],
    #             'C_m': 61.776013140488196,
    #             'V_reset': -71.3196309407552,
    #             'V_dynamics_method': 'linear_exact',
    #             'tau_syn': [5.5, 8.5, 2.8, 5.8],
    #             't_ref': 2.2,
    #             'asc_amps': [-6.621493991981387, -68.56339310938284]
    #             'rheobase': [values....]}

    # The 'edges' key is a list of 1783 entries (one per edge class) with the following information:
    #  'source': array([   86,   195,   874, ..., 26266, 26563, 26755], dtype=uint64), # bmtk indices
    #  'target': array([13289, 13289, 13289, ..., 26843, 26843, 26843], dtype=uint64), # bmtk indices
    #  'params': {'model': 'static_synapse',
    #             'receptor_type': 1,
    #             'delay': 1.5,
    #             'weight': array([2.05360475e-07, 1.18761259e-20, 1.04067864e-12, ...,
    #                              3.33087865e-34, 1.26318969e-03, 1.20919572e-01])}

    # Get the number of nodes in the full V1 network
    n_nodes = sum([len(a["ids"]) for a in d["nodes"]])  # 296991 total neurons
    # Create arrays to convert between bmtk and tf ides
    bmtk_id_to_tf_id = np.arange(n_nodes)
    tf_id_to_bmtk_id = np.arange(n_nodes)

    # Extract from the SONATA file the nodes information
    h5_file = h5py.File(h5_path, "r")
    assert np.diff(h5_file["nodes"]["v1"]["node_id"]).var() < 1e-12
    x = np.array(h5_file["nodes"]["v1"]["0"]["x"]) # horizontal axis
    y = np.array(h5_file["nodes"]["v1"]["0"]["y"]) # depth
    z = np.array(h5_file["nodes"]["v1"]["0"]["z"]) # horizontal axis
    tuning_angle = np.array(h5_file['nodes']['v1']['0']['tuning_angle'])
    node_type_id = np.array(h5_file['nodes']['v1']['node_type_id'])
    r = np.sqrt(x**2 + z**2)  # the maximum radius is 845

    ### CHOOSE THE NETWORK NODES ###
    if n_neurons > 296991:
        raise ValueError("There are only 296991 neurons in the network")
    
    elif connected_selection: # this condition takes the n_neurons closest neurons to the origin
        sorted_ind = np.argsort(r)
        sel = np.zeros(n_nodes, np.bool_)
        sel[sorted_ind[:n_neurons]] = True
        print(f"> Maximum sample radius: {r[sorted_ind[n_neurons - 1]]:.2f}")
    
    elif core_only: # this condition takes the n_neurons closest neurons to the origin (core)
        sel = r < 400
        if n_neurons > 66634:
            raise ValueError("There are only 66634 neurons in the network core")
        elif n_neurons > 0 and n_neurons <= 66634:
            (inds,) = np.where(sel)
            take_inds = rd.choice(inds, size=n_neurons, replace=False)
            sel[:] = False
            sel[take_inds] = True
    
    elif n_neurons > 0 and n_neurons <= 296991: # this condition randomly selects neurons from the whole V1
        legit_neurons = np.arange(n_nodes)
        take_inds = rd.choice(legit_neurons, size=n_neurons, replace=False)
        sel = np.zeros(n_nodes, np.bool_)
        sel[take_inds] = True
    
    else: # if no condition is met, all neurons are selected
        sel = np.ones(n_nodes, np.bool_)

    # Get the number of neurons in the chosen network and update the traslation arrays
    n_nodes = np.sum(sel)
    tf_id_to_bmtk_id = tf_id_to_bmtk_id[sel] # tf idx '0' corresponds to 'tf_id_to_bmtk_id[0]' bmtk idx
    bmtk_id_to_tf_id = np.zeros_like(bmtk_id_to_tf_id) - 1
    for tf_id, bmtk_id in enumerate(tf_id_to_bmtk_id):
        bmtk_id_to_tf_id[bmtk_id] = tf_id
    # bmtk idx '0' corresponds to 'bmtk_id_to_tf_id[0]' tf idx which can be '-1' in case
    # the bmtk node is not in the tensorflow selection or another value in case it belongs the selection
    
    # Get the properties from the network neurons
    x = x[sel]
    y = y[sel]
    z = z[sel]
    tuning_angle = tuning_angle[sel]
    node_type_id = node_type_id[sel]

    # Count the number of edges in the current network
    edges = d["edges"]
    n_edges = 0
    for edge in edges:
        target_tf_ids = bmtk_id_to_tf_id[np.array(edge["target"])]
        source_tf_ids = bmtk_id_to_tf_id[np.array(edge["source"])]
        edge_exists = np.logical_and(target_tf_ids >= 0, source_tf_ids >= 0)
        n_edges += np.sum(edge_exists)

    print(f"> Number of Neurons: {n_nodes}")
    print(f"> Number of Synapses: {n_edges}")

    # GET THE NODES PARAMETERS
    n_node_types = len(d["nodes"])
    node_params = dict(
        V_th=np.zeros(n_node_types, np.float32),
        g=np.zeros(n_node_types, np.float32),
        E_L=np.zeros(n_node_types, np.float32),
        k=np.zeros((n_node_types, 2), np.float32),
        C_m=np.zeros(n_node_types, np.float32),
        V_reset=np.zeros(n_node_types, np.float32),
        t_ref=np.zeros(n_node_types, np.float32),
        asc_amps=np.zeros((n_node_types, 2), np.float32),
    )

    node_type_ids = np.zeros(n_nodes, np.int64)
    for i, node_type in enumerate(d["nodes"]):
        # get ALL the nodes of the given node type
        tf_ids = bmtk_id_to_tf_id[np.array(node_type["ids"])]
        # choose only those that belong to our model
        tf_ids = tf_ids[tf_ids >= 0]
        # assign them all the same id (which does not relate with the neuron type)
        node_type_ids[tf_ids] = i
        for k, v in node_params.items():
            # save in a dict the information of the nodes
            v[i] = node_type["params"][k]

    # GET THE EDGES INFORMATION
    dense_shape = (n_nodes, n_nodes)
    indices = np.zeros((n_edges, 2), dtype=np.int64) # this is a Tf requirement for sparse matrix multiplication
    weights = np.zeros(n_edges, np.float32)
    delays = np.zeros(n_edges, np.float32)
    # tau_syn_weights_array = np.zeros((n_edges, n_syn_basis), dtype=np.float32) # n_syn_basis is the number of dimensions of synaptic functions space
    syn_ids = np.zeros(n_edges, np.uint8)

    current_edge = 0
    for edge in edges:
        # Identify which of the 10 types of inputs we have
        # r = edge["params"]["receptor_type"] - 1
        # r takes values within 0 - 9
        target_tf_ids = bmtk_id_to_tf_id[np.array(edge["target"])]
        source_tf_ids = bmtk_id_to_tf_id[np.array(edge["source"])]
        edge_exists = np.logical_and(target_tf_ids >= 0, source_tf_ids >= 0)
        # select the edges within our model
        target_tf_ids = target_tf_ids[edge_exists]
        source_tf_ids = source_tf_ids[edge_exists]
        weights_tf = edge["params"]["weight"][edge_exists]
        # tau_syn_weights = edge["params"]["tau_syn_weights"]
        
        # all the edges of a given type have the same delay and synaptic id
        delays_tf = edge["params"]["delay"]
        syn_id = edge["params"]["syn_id"]
        n_new_edge = np.sum(edge_exists)
        # we multiply by max_n_receptors and add r to identify the receptor_type easily:
        # if target id is divisible by max_n_receptors the receptor_type is 0,
        # if it is rest is 1 by dividing by max_n_receptors then its receptor type is 1, and so on...
        # indices[current_edge: current_edge + n_new_edge] = np.array(
        #     [target_tf_ids * max_n_receptors + r, source_tf_ids]
        # ).T

        indices[current_edge: current_edge + n_new_edge] = np.array(
            [target_tf_ids, source_tf_ids]
        ).T

        weights[current_edge: current_edge + n_new_edge] = weights_tf
        delays[current_edge: current_edge + n_new_edge] = delays_tf
        # tau_syn_weights_array[current_edge: current_edge + n_new_edge, :] = tau_syn_weights
        syn_ids[current_edge: current_edge + n_new_edge] = syn_id
        current_edge += n_new_edge
    # sort indices by considering first all the targets of node 0, then all of node 1, ...
    # indices, weights, delays, tau_syn_weights_array, syn_ids = sort_indices(indices, weights, delays, tau_syn_weights_array, syn_ids)
    indices, weights, delays, syn_ids = sort_indices(indices, weights, delays, syn_ids)

    # # i want the weights array to be of the same shape as tau_syn_weights_array. make copies of the weights along a new axis to achieve this
    # weights = np.repeat(weights[:, np.newaxis], n_syn_basis, axis=1)    
    # # same for the delays
    # delays = np.repeat(delays[:, np.newaxis], n_syn_basis, axis=1)
    # delays = delays.flatten()

    # # i want the indices array to be of the same length as tau_syn_weights_array shape[1]. 
    # # make copies of the indices along its first axis adding 1 for every copy 
    # # (this is because the indices are multiplied by the number of receptors)

    # # element wise multiply the weights and tau_syn_weights_array
    # weights = weights * tau_syn_weights_array
    # # flatten the weights
    # weights = weights.flatten()

    # # indices = indices * n_syn_basis
    # indices[:, 0] = indices[:, 0] * n_syn_basis
    # indices = np.repeat(indices, n_syn_basis, axis=0)
    # indices[:, 0] += np.tile(np.arange(n_syn_basis), n_edges)

    network = dict(
        x=x, y=y, z=z,
        tuning_angle=tuning_angle,
        node_type_id=node_type_id,
        n_nodes=n_nodes,
        n_edges=n_edges,
        node_params=node_params,
        node_type_ids=node_type_ids,
        synapses=dict(indices=indices, weights=weights, delays=delays, 
                    #   tau_syn_weights_array=tau_syn_weights_array,
                      syn_ids=syn_ids,
                      dense_shape=dense_shape),
        tf_id_to_bmtk_id=tf_id_to_bmtk_id,
        bmtk_id_to_tf_id=bmtk_id_to_tf_id,
    )

    return network


# Here we load the input from the LGN units and the background noise
# @profile
def load_input(
    lgn_path="GLIF_network/lgn_input_dat.pkl",
    bkg_path="GLIF_network/bkg_input_dat.pkl",
    start=0,
    duration=3000,
    dt=1,
    bmtk_id_to_tf_id=None,
    # max_n_receptors=10
):
    # LOAD THE LGN INPUT
    if not os.path.exists(lgn_path):
        print("Creating lgn_input_dat.pkl file...")
        # Process LGN input network
        lgn_input = create_network_dat(data_dir='GLIF_network/network', source='lgn', target='v1', 
                                        output_file=lgn_path, save_pkl=True)
        print("Done.")
    else:
        with open(lgn_path, "rb") as f:
            lgn_input = pkl.load(f)

    # LOAD THE BACKGROUND INPUT
    if not os.path.exists(bkg_path):
        print("Creating bkg_input_dat.pkl file...")
        # Process LGN input network
        bkg_input = create_network_dat(data_dir='GLIF_network/network', source='bkg', target='v1', 
                                        output_file=bkg_path, save_pkl=True)
        print("Done.")
    else:
        with open(bkg_path, "rb") as f:
            bkg_input = pkl.load(f)
        
    # Unite the edges information of the LGN and the background noise
    input_edges = [lgn_input['edges'], bkg_input['edges']]
       
    input_populations = []
    for idx, input_population in enumerate(input_edges):
        post_indices = []
        pre_indices = []
        weights = []
        delays = []
        syn_ids = []
        tau_syn_weights = []

        for edge in input_population:  # input_population[1]:
            # Identify the which of the 10 types of inputs we have
            # r = edge["params"]["receptor_type"] - 1
            # r takes values within 0 - 9
            target_bmtk_id = np.array(edge["target"])
            source_tf_id = np.array(edge["source"])
            weights_tf = np.array(edge["params"]["weight"])
            delays_tf = np.zeros_like(weights_tf) + edge["params"]["delay"]
            syn_id = np.zeros_like(weights_tf) + edge["params"]["syn_id"]
            # tau_syn_weights_tf = np.zeros((len(delays_tf), len(edge["params"]["tau_syn_weights"])), dtype=np.float32) + edge["params"]["tau_syn_weights"]

            if bmtk_id_to_tf_id is not None:
                # check if the given edges exist in our model
                # (notice that only the target must exist since the source is within the LGN module)
                # This means that source index is within 0-17400
                target_tf_id = bmtk_id_to_tf_id[target_bmtk_id]
                edge_exists = target_tf_id >= 0
                target_tf_id = target_tf_id[edge_exists]
                source_tf_id = source_tf_id[edge_exists]
                weights_tf = weights_tf[edge_exists]
                delays_tf = delays_tf[edge_exists]
                syn_id = syn_id[edge_exists]
                # tau_syn_weights_tf = tau_syn_weights_tf[edge_exists, :]

                # we multiply by 10 the indices and add r to identify the receptor_type easily:
                # if target id is divisible by 10 the receptor_type is 0,
                # if it is rest is 1 by dividing by 10 then its receptor type is 1, and so on...
                # extend acts by extending the list with the given object
                # new_target_tf_id = target_tf_id * max_n_receptors + r
                new_target_tf_id = target_tf_id
                post_indices.extend(new_target_tf_id)
                pre_indices.extend(source_tf_id)
                weights.extend(weights_tf)
                delays.extend(delays_tf)
                syn_ids.extend(syn_id)

                # tau_syn_weights.extend(tau_syn_weights_tf)

        # first column are the post indices and second column the pre indices
        indices = np.stack([post_indices, pre_indices], -1)
        weights = np.array(weights)
        delays = np.array(delays) # np.concatenate(delays)
        syn_ids = np.array(syn_ids, dtype=np.uint8)
        # tau_syn_weights_array = np.concatenate(tau_syn_weights)
        # sort indices by considering first all the sources of target node 0, then all of node 1, ...
        # indices, weights, delays = sort_input_indices(indices, weights, delays)
        indices, weights, delays, syn_ids = sort_indices(indices, weights, delays, syn_ids)

        if idx == 0:
            # we load the LGN nodes and their positions
            lgn_nodes_h5_file = h5py.File("GLIF_network/network/lgn_nodes.h5", "r")
            n_inputs = len(lgn_nodes_h5_file["nodes"]["lgn"]["node_id"])
        elif idx == 1:
            # we load the background nodes and their positions
            bkg_nodes_h5_file = h5py.File("GLIF_network/network/bkg_nodes.h5", "r")
            n_inputs = len(bkg_nodes_h5_file["nodes"]["bkg"]["node_id"])

        input_populations.append(
            dict(
                n_inputs=n_inputs,
                indices=indices.astype(np.int64),
                weights=weights,
                delays=delays,
                syn_ids=syn_ids,
                # tau_syn_weights_array=tau_syn_weights_array,
            )
        )

        # n_neurons = len(input_population[0]['ids'])  # 17400
        # spikes = np.zeros((int(duration / dt), n_neurons))
        # # now we save the spikes of the input population
        # for i, sp in zip(input_population[0]['ids'], input_population[0]['spikes']):
        #     # consider only the spikes within the period we are taking
        #     sp = sp[np.logical_and(start < sp, sp < start + duration)] - start
        #     sp = (sp / dt).astype(np.int)
        #     for s in sp:
        #         spikes[s, i] += 1

        # input_populations.append(dict(n_inputs=n_neurons, indices=indices.astype(
        #     np.int64), weights=weights, delays=delays, spikes=spikes))
    return input_populations


<<<<<<< HEAD
def reduce_input_population(input_population, new_n_input, seed=3000):
    rd = np.random.RandomState(seed=seed)

    in_ind = input_population["indices"]
    in_weights = input_population["weights"]
    in_delays = input_population["delays"]
    in_syn_ids = input_population["syn_ids"]

    # we take input_population['n_inputs'] neurons from a list of new_n_input with replace,
    # which means that in the end there can be less than new_n_input neurons of the LGN,
    # but they are randonmly selected
    assignment = rd.choice(np.arange(new_n_input), size=input_population["n_inputs"], replace=True)

    weight_dict = dict()
    delays_dict = dict()
    syn_ids_dict = dict()
    # go through all the asignment selection made
    for input_neuron in range(input_population["n_inputs"]):
        assigned_neuron = assignment[input_neuron]
        # consider that neurons connected to the input_neuron
        sel = in_ind[:, 1] == input_neuron
        # keep that neurons connected to the input_neuron
        sel_post_inds = in_ind[sel, 0]
        sel_weights = in_weights[sel]
        sel_delays = in_delays[sel]
        sel_syn_ids = in_syn_ids[sel]
        for post_ind, weight, delay, syn_id in zip(sel_post_inds, sel_weights, sel_delays, sel_syn_ids):
            # tuple with the indices of the post model neuron and the pre LGN neuron
            t_inds = post_ind, assigned_neuron
            if t_inds not in weight_dict.keys():  # in case the key hasnt been already created
                weight_dict[t_inds] = 0.0
            # in case a LGN unit connection is repeated we consider that the weights are add up
            weight_dict[t_inds] += weight
            delays_dict[t_inds] = delay
            syn_ids_dict[t_inds] = syn_id

    n_synapses = len(weight_dict)
    # we now save the synapses in arrays of indices and weights
    new_in_ind = np.zeros((n_synapses, 2), np.int64)
    new_in_weights = np.zeros(n_synapses)
    new_in_delays = np.zeros(n_synapses)
    new_in_syn_ids = np.zeros(n_synapses, dtype=np.uint8)
    for i, (t_ind, w) in enumerate(weight_dict.items()):
        new_in_ind[i] = t_ind
        new_in_weights[i] = w
        new_in_delays[i] = delays_dict[t_ind]
        new_in_syn_ids[i] = syn_ids_dict[t_ind]

    # new_in_ind, new_in_weights, new_in_delays = sort_input_indices(
    #     new_in_ind, new_in_weights, new_in_delays
    # )

    new_in_ind, new_in_weights, new_in_delays, new_in_syn_ids = sort_indices(
        new_in_ind, new_in_weights, new_in_delays, new_in_syn_ids
    )
    
    new_input_population = dict(
        n_inputs=new_n_input,
        indices=new_in_ind,
        weights=new_in_weights,
        delays=new_in_delays,
        syn_ids=new_in_syn_ids,
        # spikes=None,
    )

    return new_input_population
=======
# def reduce_input_population(input_population, new_n_input, seed=3000):
#     rd = np.random.RandomState(seed=seed)

#     in_ind = input_population["indices"]
#     in_weights = input_population["weights"]
#     in_delays = input_population["delays"]

#     # we take input_population['n_inputs'] neurons from a list of new_n_input with replace,
#     # which means that in the end there can be less than new_n_input neurons of the LGN,
#     # but they are randonmly selected
#     assignment = rd.choice(np.arange(new_n_input), size=input_population["n_inputs"], replace=True)

#     weight_dict = dict()
#     delays_dict = dict()
#     # go through all the asignment selection made
#     for input_neuron in range(input_population["n_inputs"]):
#         assigned_neuron = assignment[input_neuron]
#         # consider that neurons connected to the input_neuron
#         sel = in_ind[:, 1] == input_neuron
#         # keep that neurons connected to the input_neuron
#         sel_post_inds = in_ind[sel, 0]
#         sel_weights = in_weights[sel]
#         sel_delays = in_delays[sel]
#         for post_ind, weight, delay in zip(sel_post_inds, sel_weights, sel_delays):
#             # tuple with the indices of the post model neuron and the pre LGN neuron
#             t_inds = post_ind, assigned_neuron
#             if t_inds not in weight_dict.keys():  # in case the key hasnt been already created
#                 weight_dict[t_inds] = 0.0
#             # in case a LGN unit connection is repeated we consider that the weights are add up
#             weight_dict[t_inds] += weight
#             delays_dict[t_inds] = delay

#     n_synapses = len(weight_dict)
#     # we now save the synapses in arrays of indices and weights
#     new_in_ind = np.zeros((n_synapses, 2), np.int64)
#     new_in_weights = np.zeros(n_synapses)
#     new_in_delays = np.zeros(n_synapses)
#     for i, (t_ind, w) in enumerate(weight_dict.items()):
#         new_in_ind[i] = t_ind
#         new_in_weights[i] = w
#         new_in_delays[i] = delays_dict[t_ind]

#     # new_in_ind, new_in_weights, new_in_delays = sort_input_indices(
#     #     new_in_ind, new_in_weights, new_in_delays
#     # )

#     new_in_ind, new_in_weights, new_in_delays = sort_indices(
#         new_in_ind, new_in_weights, new_in_delays
#     )
    
#     new_input_population = dict(
#         n_inputs=new_n_input,
#         indices=new_in_ind,
#         weights=new_in_weights,
#         delays=new_in_delays,
#         # spikes=None,
#     )

#     return new_input_population
>>>>>>> 68ccdbec

# @profile
def load_v1(flags, n_neurons):

    # Initialize the network 
    network = load_network(
        path=os.path.join(flags.data_dir, "network_dat.pkl"),
        h5_path=os.path.join(flags.data_dir, "network/v1_nodes.h5"),
        core_only=flags.core_only,
        n_neurons=n_neurons,
        seed=flags.seed,
        connected_selection=flags.connected_selection,
    )

    ###### Select random l5e neurons for tracking output #########
    df = pd.read_csv(os.path.join(
        flags.data_dir, "network/v1_node_types.csv"), delimiter=" ")
    
    l5e_types_indices = []
    for a in df.iterrows():
        if a[1]["pop_name"].startswith("e5"):
            l5e_types_indices.append(a[0])
    l5e_types_indices = np.array(l5e_types_indices)
    l5e_neuron_sel = np.zeros(network["n_nodes"], np.bool_)
    for l5e_type_index in l5e_types_indices:
        is_l5_type = network["node_type_ids"] == l5e_type_index
        l5e_neuron_sel = np.logical_or(l5e_neuron_sel, is_l5_type)
    network["l5e_types"] = l5e_types_indices
    network["l5e_neuron_sel"] = l5e_neuron_sel
    print(f"> Number of L5e Neurons: {np.sum(l5e_neuron_sel)}")

    # assert that you have enough l5 neurons for all the outputs and then choose n_output * neurons_per_output random neurons
    # assert np.sum(l5e_neuron_sel) > n_output * neurons_per_output
    rd = np.random.RandomState(seed=flags.seed)
    l5e_neuron_indices = np.where(l5e_neuron_sel)[0]
    readout_neurons = rd.choice(
        l5e_neuron_indices, size=flags.n_output * flags.neurons_per_output, replace=False
    )
    readout_neurons = readout_neurons.reshape((flags.n_output, flags.neurons_per_output))
    network["readout_neuron_ids"] = readout_neurons
    ##########################################

    ### Load the LGN and BKG input of the model
    print('Loading input...')
    inputs = load_input(
        start=1000, 
        duration=1000,
        dt=1,
        lgn_path=os.path.join(flags.data_dir, "lgn_input_dat.pkl"),
        bkg_path=os.path.join(flags.data_dir, "bkg_input_dat.pkl"),
        bmtk_id_to_tf_id=network["bmtk_id_to_tf_id"],
    )

    lgn_input = inputs[0]
    bkg_input = inputs[1]

    # If required reduce the number of LGN inputs
    if flags.n_input != 17400:
        lgn_input = reduce_input_population(lgn_input, flags.n_input, seed=flags.seed)

    return network, lgn_input, bkg_input


# If the model already exist we can load it, or if it does not just save it for future occasions
def cached_load_v1(flags, n_neurons):
    store = False
    network, lgn_input, bkg_input = None, None, None
    flag_str = (f"neurons_{n_neurons}_n_input_{flags.n_input}_s{flags.seed}_c{flags.core_only}_con{flags.connected_selection}")
    file_dir = os.path.split(__file__)[0]
    cache_path = os.path.join(file_dir, f".cache/V1_network_{flag_str}.pkl")
    print(f"> Looking for cached V1 model in {cache_path}")
    
    if os.path.exists(cache_path):
        try:
            with open(cache_path, "rb") as f:
                network, lgn_input, bkg_input = pkl.load(f)
                print(f"> Sucessfully restored V1 model from {cache_path}")
        except Exception as e:
            print(e)
            store = True
    else:
        store = True

    if lgn_input is None or network is None or bkg_input is None:
        network, lgn_input, bkg_input = load_v1(flags=flags, n_neurons=n_neurons)

    if store:
        os.makedirs(os.path.join(file_dir, ".cache"), exist_ok=True)
        with open(cache_path, "wb") as f:
            pkl.dump((network, lgn_input, bkg_input), f)
        print(f"> Cached V1 model in {cache_path}")

    return network, lgn_input, bkg_input
<|MERGE_RESOLUTION|>--- conflicted
+++ resolved
@@ -496,7 +496,6 @@
     return input_populations
 
 
-<<<<<<< HEAD
 def reduce_input_population(input_population, new_n_input, seed=3000):
     rd = np.random.RandomState(seed=seed)
 
@@ -563,68 +562,8 @@
     )
 
     return new_input_population
-=======
-# def reduce_input_population(input_population, new_n_input, seed=3000):
-#     rd = np.random.RandomState(seed=seed)
-
-#     in_ind = input_population["indices"]
-#     in_weights = input_population["weights"]
-#     in_delays = input_population["delays"]
-
-#     # we take input_population['n_inputs'] neurons from a list of new_n_input with replace,
-#     # which means that in the end there can be less than new_n_input neurons of the LGN,
-#     # but they are randonmly selected
-#     assignment = rd.choice(np.arange(new_n_input), size=input_population["n_inputs"], replace=True)
-
-#     weight_dict = dict()
-#     delays_dict = dict()
-#     # go through all the asignment selection made
-#     for input_neuron in range(input_population["n_inputs"]):
-#         assigned_neuron = assignment[input_neuron]
-#         # consider that neurons connected to the input_neuron
-#         sel = in_ind[:, 1] == input_neuron
-#         # keep that neurons connected to the input_neuron
-#         sel_post_inds = in_ind[sel, 0]
-#         sel_weights = in_weights[sel]
-#         sel_delays = in_delays[sel]
-#         for post_ind, weight, delay in zip(sel_post_inds, sel_weights, sel_delays):
-#             # tuple with the indices of the post model neuron and the pre LGN neuron
-#             t_inds = post_ind, assigned_neuron
-#             if t_inds not in weight_dict.keys():  # in case the key hasnt been already created
-#                 weight_dict[t_inds] = 0.0
-#             # in case a LGN unit connection is repeated we consider that the weights are add up
-#             weight_dict[t_inds] += weight
-#             delays_dict[t_inds] = delay
-
-#     n_synapses = len(weight_dict)
-#     # we now save the synapses in arrays of indices and weights
-#     new_in_ind = np.zeros((n_synapses, 2), np.int64)
-#     new_in_weights = np.zeros(n_synapses)
-#     new_in_delays = np.zeros(n_synapses)
-#     for i, (t_ind, w) in enumerate(weight_dict.items()):
-#         new_in_ind[i] = t_ind
-#         new_in_weights[i] = w
-#         new_in_delays[i] = delays_dict[t_ind]
-
-#     # new_in_ind, new_in_weights, new_in_delays = sort_input_indices(
-#     #     new_in_ind, new_in_weights, new_in_delays
-#     # )
-
-#     new_in_ind, new_in_weights, new_in_delays = sort_indices(
-#         new_in_ind, new_in_weights, new_in_delays
-#     )
-    
-#     new_input_population = dict(
-#         n_inputs=new_n_input,
-#         indices=new_in_ind,
-#         weights=new_in_weights,
-#         delays=new_in_delays,
-#         # spikes=None,
-#     )
-
-#     return new_input_population
->>>>>>> 68ccdbec
-
+
+  
 # @profile
 def load_v1(flags, n_neurons):
 
