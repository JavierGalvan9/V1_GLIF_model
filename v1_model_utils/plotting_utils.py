import os

import h5py
import matplotlib.pyplot as plt
import numpy as np
import pandas as pd
from matplotlib import patches
import seaborn as sns
from . import other_v1_utils, toolkit


class InputActivityFigure:
    def __init__(
        self,
        network,
        data_dir,
        images_dir="Images",
        filename="Raster_plot",
        batch_ind=0,
        scale=3.0,
        frequency=2,
        stimuli_init_time=500,
        stimuli_end_time=1500,
        reverse=False,
        plot_core_only=True,
    ):
        self.figure = plt.figure(
            figsize=toolkit.cm2inch((15 * scale, 11 * scale)))
        gs = self.figure.add_gridspec(10, 1)
        self.input_ax = self.figure.add_subplot(gs[:3])
        self.activity_ax = self.figure.add_subplot(gs[3:-1])
        self.drifting_grating_ax = self.figure.add_subplot(gs[-1])

        self.inputs_plot = RasterPlot(
            batch_ind=batch_ind,
            stimuli_init_time=stimuli_init_time,
            stimuli_end_time=stimuli_end_time,
            scale=scale,
            y_label="LGN Neuron ID",
            alpha=0.05,
        )
        self.laminar_plot = LaminarPlot(
            network,
            data_dir,
            batch_ind=batch_ind,
            stimuli_init_time=stimuli_init_time,
            stimuli_end_time=stimuli_end_time,
            scale=scale,
            alpha=0.2,
            plot_core_only=plot_core_only,
        )
        self.drifting_grating_plot = DriftingGrating(
            frequency=frequency,
            stimuli_init_time=stimuli_init_time,
            stimuli_end_time=stimuli_end_time,
            reverse=reverse,
            scale=scale,
        )

        self.tightened = True  # False
        self.scale = scale
        self.network = network
        self.n_neurons = self.network["n_nodes"]
        self.batch_ind = batch_ind
        self.plot_core_only = plot_core_only
        self.images_dir = images_dir
        self.filename = filename

    def __call__(self, inputs, spikes):
        self.input_ax.clear()
        self.activity_ax.clear()
        self.drifting_grating_ax.clear()

        self.inputs_plot(self.input_ax, inputs)
        self.input_ax.set_xticklabels([])
        toolkit.apply_style(self.input_ax, scale=self.scale)

        self.laminar_plot(self.activity_ax, spikes)
        self.activity_ax.set_xticklabels([])
        toolkit.apply_style(self.activity_ax, scale=self.scale)

        simulation_length = spikes.shape[1]
        self.drifting_grating_plot(self.drifting_grating_ax, simulation_length)
        toolkit.apply_style(self.drifting_grating_ax, scale=self.scale)

        if not self.tightened:
            self.figure.tight_layout()
            self.tightened = True

        self.figure.savefig(
            os.path.join(self.images_dir, self.filename), dpi=300, transparent=False
        )

        plt.close(self.figure)

        # return self.figure


class InputActivityFigureWithoutStimulus:
    def __init__(
        self,
        network,
        data_dir,
        images_dir="Images",
        filename="Raster_plot",
        batch_ind=0,
        scale=3.0,
        stimuli_init_time=500,
        stimuli_end_time=1500,
        plot_core_only=True,
    ):
        self.figure = plt.figure(
            figsize=toolkit.cm2inch((15 * scale, 11 * scale)))
        gs = self.figure.add_gridspec(10, 1)
        self.input_ax = self.figure.add_subplot(gs[:3])
        self.activity_ax = self.figure.add_subplot(gs[3:])

        self.inputs_plot = RasterPlot(
            batch_ind=batch_ind,
            stimuli_init_time=500,
            stimuli_end_time=1500,
            scale=scale,
            y_label="LGN Neuron ID",
            alpha=0.05,
        )
        self.laminar_plot = LaminarPlot(
            network,
            data_dir,
            batch_ind=batch_ind,
            stimuli_init_time=500,
            stimuli_end_time=1500,
            scale=scale,
            alpha=0.2,
            plot_core_only=plot_core_only,
        )

        self.tightened = True  # False
        self.scale = scale
        self.network = network
        self.n_neurons = self.network["n_nodes"]
        self.batch_ind = batch_ind
        self.plot_core_only = plot_core_only
        self.images_dir = images_dir
        self.filename = filename

    def __call__(self, inputs, spikes):
        self.input_ax.clear()
        self.activity_ax.clear()

        self.inputs_plot(self.input_ax, inputs)
        self.input_ax.set_xticklabels([])
        toolkit.apply_style(self.input_ax, scale=self.scale)

        self.laminar_plot(self.activity_ax, spikes)
        self.activity_ax.set_xticklabels([])
        toolkit.apply_style(self.activity_ax, scale=self.scale)

        # self.drifting_grating_plot(self.drifting_grating_ax, spikes)
        # toolkit.apply_style(self.drifting_grating_ax, scale=self.scale)

        if not self.tightened:
            self.figure.tight_layout()
            self.tightened = True

        self.figure.savefig(
            os.path.join(self.images_dir, self.filename), dpi=300, transparent=False
        )

        # return self.figure
        plt.close(self.figure)


def pop_ordering(x):
    if (
        x[1:3].count("23") > 0
    ):  # count('str') finds if the string belongs to the given string
        # Those neurons belonging to layers 2/3 assign then to layer 2 by default (representation purposes)
        p_c = 2  # p_c represents the layer number
    else:
        p_c = int(x[1:2])
    if x[0] == "e":
        inter_order = (
            4  # inter_order represents the neurons type order inside the layer
        )
    elif x.count("Vip") or x.count("Htr3a") > 0:
        inter_order = 1
    elif x.count("Sst") > 0:
        inter_order = 2
    elif x.count("Pvalb") > 0:
        inter_order = 3
    else:
        print(x)
        raise ValueError()
    ordering = p_c * 10 + inter_order
    return ordering


class RasterPlot:
    def __init__(
        self,
        batch_ind=0,
        stimuli_init_time=500,
        stimuli_end_time=1500,
        scale=2.0,
        marker_size=1.0,
        alpha=0.03,
        color="r",
        y_label="Neuron ID",
    ):
        self.batch_ind = batch_ind
        self.stimuli_init_time = stimuli_init_time
        self.stimuli_end_time = stimuli_end_time
        self.scale = scale
        self.marker_size = marker_size
        self.alpha = alpha
        self.color = color
        self.y_label = y_label

    def __call__(self, ax, spikes):
        # This method plots the spike train (spikes) that enters the network
        n_elements = np.prod(spikes.shape)
        non_binary_frac = (
            np.sum(np.logical_and(spikes > 1e-3, spikes < 1 - 1e-3)) / n_elements
        )
        if non_binary_frac > 0.01:
            rate = -np.log(1 - spikes[self.batch_ind] / 1.3) * 1000
            # rate = rate.reshape((rate.shape[0], int(rate.shape[1] / 100), 100)).mean(-1)
            p = ax.pcolormesh(rate.T, cmap="cividis")
            toolkit.do_inset_colorbar(ax, p, "")
            ax.set_ylim([0, rate.shape[-1]])
            ax.set_yticks([0, rate.shape[-1]])
            # ax.set_yticklabels([0, rate.shape[-1] * 100])
            ax.set_yticklabels([0, rate.shape[-1]])
            ax.set_ylabel(self.y_label, fontsize=20)
        else:
            # Take the times where the spikes occur
            times, ids = np.where(
                spikes[self.batch_ind].astype(float) > 0.5)
            ax.plot(
                times, ids, ".", color=self.color, ms=self.marker_size, alpha=self.alpha
            )
            ax.set_ylim([0, spikes.shape[-1]])
            ax.set_yticks([0, spikes.shape[-1]])
            ax.set_ylabel(self.y_label, fontsize=20)

        ax.axvline(
            self.stimuli_init_time,
            linestyle="dashed",
            color="k",
            linewidth=1.5,
            alpha=1,
        )
        ax.axvline(
            self.stimuli_end_time, linestyle="dashed", color="k", linewidth=1.5, alpha=1
        )
        ax.set_xlim([0, spikes.shape[1]])
        ax.set_xticks([0, spikes.shape[1]])
        ax.tick_params(axis="both", which="major", labelsize=18)


class LaminarPlot:
    def __init__(
        self,
        network,
        data_dir,
        batch_ind=0,
        stimuli_init_time=500,
        stimuli_end_time=1500,
        scale=2.0,
        marker_size=1.0,
        alpha=0.2,
        plot_core_only=True,
    ):
        self.batch_ind = batch_ind
        self.stimuli_init_time = stimuli_init_time
        self.stimuli_end_time = stimuli_end_time
        self.scale = scale
        self.marker_size = marker_size
        self.alpha = alpha
        self.data_dir = data_dir
        self.network = network
        self.n_neurons = network["n_nodes"]

        if plot_core_only:
<<<<<<< HEAD
            num_core_neurons = 16679
            # if self.n_neurons > 66634:
                # self.n_neurons = 66634
            if self.n_neurons > num_core_neurons:
                self.n_neurons = num_core_neurons
=======
            core_neurons = 16679 #65871 
            core_radius = 200 #400
            if self.n_neurons > core_neurons:
                self.n_neurons = core_neurons
>>>>>>> 59ac9928
            self.core_mask = other_v1_utils.isolate_core_neurons(
                self.network, radius=core_radius, data_dir=self.data_dir
            )
        else:
            self.core_mask = np.full(self.n_neurons, True)

         # use the true_pop_names, true_node_type_ids to create a dictionary with the node_type_id as key and the pop_name as value
        # since many of them are repeated we can use the unique function to get the unique pop_names

        node_types = pd.read_csv(
            os.path.join(self.data_dir, "network/v1_node_types.csv"), sep=" "
        )
        path_to_h5 = os.path.join(self.data_dir, "network/v1_nodes.h5")
<<<<<<< HEAD
        node_h5 = h5py.File(path_to_h5, mode="r")

        node_type_id_to_pop_name = dict()
        for nid in np.unique(node_h5["nodes"]["v1"]["node_type_id"]):
            # if not np.unique all of the 230924 model neurons ids are considered,
            # but nearly all of them are repeated since there are only 111 different indices
            ind_list = np.where(node_types.node_type_id == nid)[0]
            assert len(ind_list) == 1
            node_type_id_to_pop_name[nid] = node_types.pop_name[ind_list[0]]

        node_type_ids = np.array(node_h5["nodes"]["v1"]["node_type_id"])
        true_pop_names = []  # it contains the pop_name of all the 230,924 neurons
        for nid in node_h5["nodes"]["v1"]["node_type_id"]:
            true_pop_names.append(node_type_id_to_pop_name[nid])

        # Select population names of neurons in the present network (core)
        true_pop_names = np.array(true_pop_names)[network["tf_id_to_bmtk_id"]][self.core_mask]
        true_node_type_ids = node_type_ids[network["tf_id_to_bmtk_id"]][self.core_mask]
        # this might be the place if I want to order by preferred orientation
        # TODO: implement the ordering by preferred orientation

        # Now order the pop_names according to their layer and type
=======
        with h5py.File(path_to_h5, mode='r') as node_h5:
            # Create mapping from node_type_id to pop_name
            node_types.set_index('node_type_id', inplace=True)
            node_type_id_to_pop_name = node_types['pop_name'].to_dict()

            # Map node_type_id to pop_name for all neurons and select population names of neurons in the present network 
            node_type_ids = node_h5['nodes']['v1']['node_type_id'][()][network['tf_id_to_bmtk_id']]
            true_pop_names = np.array([node_type_id_to_pop_name[nid] for nid in node_type_ids])

            # Select population names of neurons in the present network (core)
            true_pop_names = true_pop_names[self.core_mask]
            true_node_type_ids = node_type_ids[self.core_mask]


        # node_h5 = h5py.File(path_to_h5, mode="r")

        # node_type_id_to_pop_name = dict()
        # for nid in np.unique(node_h5["nodes"]["v1"]["node_type_id"]):
        #     # if not np.unique all of the 230924 model neurons ids are considered,
        #     # but nearly all of them are repeated since there are only 111 different indices
        #     ind_list = np.where(node_types.node_type_id == nid)[0]
        #     assert len(ind_list) == 1
        #     node_type_id_to_pop_name[nid] = node_types.pop_name[ind_list[0]]

        # node_type_ids = np.array(node_h5["nodes"]["v1"]["node_type_id"])
        # true_pop_names = []  # it contains the pop_name of all the 230,924 neurons
        # for nid in node_h5["nodes"]["v1"]["node_type_id"]:
        #     true_pop_names.append(node_type_id_to_pop_name[nid])

        # # Select population names of neurons in the present network (core)
        # true_pop_names = np.array(true_pop_names)[network["tf_id_to_bmtk_id"]][self.core_mask]
        # true_node_type_ids = node_type_ids[network["tf_id_to_bmtk_id"]][self.core_mask]
    
        # Now order the pop_names
        #  according to their layer and type
>>>>>>> 59ac9928
        pop_orders = dict(
            sorted(
                node_type_id_to_pop_name.items(), key=lambda item: pop_ordering(item[1])
            )
        )

        # Now we convert the neuron id (related to its pop_name) to an index related to its position in the y axis
        neuron_id_to_y = (
            np.zeros(self.n_neurons, np.int32) - 1
        )  # rest 1 to check at the end if every neuron has an index
        current_ind = 0

        self.e_mask = np.zeros(self.n_neurons, np.bool_)
        self.htr3a_mask = np.zeros(self.n_neurons, np.bool_)
        self.vip_mask = np.zeros(self.n_neurons, np.bool_)
        self.sst_mask = np.zeros(self.n_neurons, np.bool_)
        self.pvalb_mask = np.zeros(self.n_neurons, np.bool_)

        layer_bounds = []
        ie_bounds = []
        current_pop_name = "e0"

        for pop_id, pop_name in pop_orders.items():
            # choose all the neurons of the given pop_id
            sel = true_node_type_ids == pop_id
            _n = np.sum(sel)
            # order the neurons by type in the y axis
            neuron_id_to_y[sel] = np.arange(current_ind, current_ind + _n)

            if int(pop_name[1]) > int(current_pop_name[1]):
                # register the change of layer
                layer_bounds.append(current_ind)
            if current_pop_name[0] == "i" and pop_name[0] == "e":
                # register the change of neuron type: exc -> inh
                ie_bounds.append(current_ind)

            # #Now introduce the masks for the different neuron types
            if pop_name[0] == "e":
                self.e_mask = np.logical_or(self.e_mask, sel)
            elif pop_name.count("Htr3a") > 0:
                self.htr3a_mask = np.logical_or(self.htr3a_mask, sel)
            elif pop_name.count("Vip") > 0:
                self.vip_mask = np.logical_or(self.vip_mask, sel)
            elif pop_name.count("Sst") > 0:
                self.sst_mask = np.logical_or(self.sst_mask, sel)
            elif pop_name.count("Pvalb") > 0:
                self.pvalb_mask = np.logical_or(self.pvalb_mask, sel)
            else:
                raise ValueError(f"Unknown population {pop_name}")
            current_ind += _n
            current_pop_name = pop_name
        # check that an y id has been given to every neuron
        assert np.sum(neuron_id_to_y < 0) == 0
        self.layer_bounds = layer_bounds

        ######### For l5e neurons  ###########
        # l5e_min, l5e_max = ie_bounds[-2], layer_bounds[-1]
        # n_l5e = l5e_max - l5e_min

        # n_readout_pops = network['readout_neuron_ids'].shape[0]
        # dist = int(n_l5e / n_readout_pops)
        # #####################################

        y_to_neuron_id = np.zeros(self.n_neurons, np.int32)
        y_to_neuron_id[neuron_id_to_y] = np.arange(self.n_neurons)
        assert np.all(y_to_neuron_id[neuron_id_to_y]
                      == np.arange(self.n_neurons))
        # y_to_neuron_id: E.g., la neurona séptima por orden de capas tiene id 0, y_to_neuron_id[7]=0
        # neuron_id_to_y: E.g., la neurona con id 0 es la séptima por orden de capas, neuron_id_to_y[0] = 7

        # ##### For l5e neurons #####
        # neurons_per_readout = network['readout_neuron_ids'].shape[1]

        # for i in range(n_readout_pops):
        #     desired_y = np.arange(neurons_per_readout) + \
        #         int(dist / 2) + dist * i + l5e_min
        #     for j in range(neurons_per_readout):
        #         other_id = y_to_neuron_id[desired_y[j]]
        #         readout_id = network['readout_neuron_ids'][i, j]
        #         old_readout_y = neuron_id_to_y[readout_id]
        #         neuron_id_to_y[readout_id], neuron_id_to_y[other_id] = desired_y[j], neuron_id_to_y[readout_id]
        #         y_to_neuron_id[old_readout_y], y_to_neuron_id[desired_y[j]
        #                                                       ] = other_id, readout_id
        ###########################

        # plot the L1 top and L6 bottom
        self.neuron_id_to_y = self.n_neurons - neuron_id_to_y  

    def __call__(self, ax, spikes):
        scale = self.scale
        ms = self.marker_size
        alpha = self.alpha
        seq_len = spikes.shape[1]
        layer_label = ["1", "2/3", "4", "5", "6"]
        for i, (y, h) in enumerate(
            zip(self.layer_bounds, np.diff(
                self.layer_bounds, append=[self.n_neurons]))
        ):
            ax.annotate(
                f"L{layer_label[i]}",
                (5, (self.n_neurons - y - h / 2)),
                fontsize=5 * scale,
                va="center",
            )

            if i % 2 != 0:
                continue
            rect = patches.Rectangle(
                (0, self.n_neurons - y - h), seq_len, h, color="gray", alpha=0.1
            )
            ax.add_patch(rect)

        spikes = np.array(spikes)
        spikes = np.transpose(spikes[self.batch_ind, :, self.core_mask])

        # e
        times, ids = np.where(spikes * self.e_mask[None, :].astype(float))
        _y = self.neuron_id_to_y[ids]
        ax.plot(times, _y, ".", color="r", ms=ms, alpha=alpha)

        # Htr3a
        times, ids = np.where(
            spikes * self.htr3a_mask[None, :].astype(float))
        _y = self.neuron_id_to_y[ids]
        ax.plot(times, _y, ".", color="pink", ms=ms, alpha=alpha)

        # vip
        times, ids = np.where(spikes * self.vip_mask[None, :].astype(float))
        _y = self.neuron_id_to_y[ids]
        ax.plot(times, _y, ".", color="darkviolet", ms=ms, alpha=alpha)

        # sst
        times, ids = np.where(spikes * self.sst_mask[None, :].astype(float))
        _y = self.neuron_id_to_y[ids]
        ax.plot(times, _y, ".", color="g", ms=ms, alpha=alpha)

        # pvalb
        times, ids = np.where(
            spikes * self.pvalb_mask[None, :].astype(float))
        _y = self.neuron_id_to_y[ids]
        ax.plot(times, _y, ".", color="b", ms=ms, alpha=alpha)

        ##### For l5e neurons #####

        # for i, readout_neuron_ids in enumerate(self.network['readout_neuron_ids']):
        #     if len(self.network['readout_neuron_ids']) == 2 and i == 0:
        #         continue
        #     sel = np.zeros(self.n_neurons)
        #     sel[readout_neuron_ids] = 1.
        #     times, ids = np.where(
        #         spikes[self.batch_ind] * sel[None, :].astype(float))
        #     _y = self.neuron_id_to_y[ids]
        #     ax.plot(times, _y, '.', color='k', ms=ms, alpha=alpha)

        ###########################
        ax.plot([-1, -1], [-1, -1], ".", color="pink",
                ms=6, alpha=0.9, label="Htr3a")
        ax.plot([-1, -1], [-1, -1], ".", color="darkviolet", 
                ms=6, alpha=0.9, label="Vip")
        ax.plot([-1, -1], [-1, -1], ".", color="g",
                ms=6, alpha=0.9, label="Sst")
        ax.plot([-1, -1], [-1, -1], ".", color="b",
                ms=6, alpha=0.9, label="Pvalb")
        ax.plot([-1, -1], [-1, -1], ".", color="r",
                ms=6, alpha=0.9, label="Excitatory")
        # ax.plot([-1, -1], [-1, -1], '.', color='k',
        #         ms=4, alpha=.9, label='Readout (L5e)')

        # bg = patches.Rectangle((480 / 2050 * seq_len, 0), 300 / 2050 * seq_len,
        #                        220 / 1000 * self.n_neurons, color='white', alpha=.9, zorder=101)
        # ax.add_patch(bg)
        # ax.legend(frameon=True, facecolor='white', framealpha=.9, edgecolor='white',
        #           fontsize=5 * scale, loc='center', bbox_to_anchor=(.3, .12)).set_zorder(102)
        ax.axvline(
            self.stimuli_init_time,
            linestyle="dashed",
            color="k",
            linewidth=1.5,
            alpha=1,
        )
        ax.axvline(
            self.stimuli_end_time, linestyle="dashed", color="k", linewidth=1.5, alpha=1
        )
        ax.set_ylim([0, self.n_neurons])
        ax.set_yticks([0, self.n_neurons])
        ax.set_ylabel("Network Neuron ID", fontsize=20)
        ax.set_xlim([0, seq_len])
        ax.set_xticks([0, seq_len])
        ax.tick_params(axis="both", which="major", labelsize=18)


class DriftingGrating:
    def __init__(
        self,
        scale=2.0,
        frequency=2.0,
        stimuli_init_time=500,
        stimuli_end_time=1500,
        reverse=False,
        marker_size=1.0,
        alpha=1,
        color="g",
    ):
        self.marker_size = marker_size
        self.alpha = alpha
        self.color = color
        self.scale = scale
        self.stimuli_init_time = stimuli_init_time
        self.stimuli_end_time = stimuli_end_time
        self.reverse = reverse
        self.frequency = frequency

    def __call__(self, ax, simulation_length, stimulus_length=None):
        if stimulus_length is None:
            stimulus_length = simulation_length

        times = np.arange(stimulus_length)
        stimuli_speed = np.zeros((stimulus_length))
        if self.reverse:
            stimuli_speed[: self.stimuli_init_time] = self.frequency
            stimuli_speed[self.stimuli_end_time:] = self.frequency
        else:
            stimuli_speed[
                self.stimuli_init_time: self.stimuli_end_time
            ] = self.frequency

        ax.plot(
            times,
            stimuli_speed,
            color=self.color,
            ms=self.marker_size,
            alpha=self.alpha,
            linewidth=2 * self.scale,
        )
        ax.set_ylabel("TF \n [Hz]")
        ax.set_yticks([0, self.frequency])
        ax.set_yticklabels(["0", f"{self.frequency}"])
        ax.set_xlim([0, stimulus_length])
        ax.set_xticks(np.linspace(0, stimulus_length, 6))
        ax.set_xticklabels([str(int(x))
                           for x in np.linspace(0, simulation_length, 6)])
        # ax.set_xlabel('Time [ms]', fontsize=20)
        ax.set_xlabel("Time [ms]")
        # ax.tick_params(axis='both', which='major', labelsize=18)


class LGN_sample_plot:
    # Plot one realization of the LGN units response
    def __init__(
        self,
        firing_rates,
        spikes,
        stimuli_init_time=500,
        stimuli_end_time=1500,
        images_dir="Images",
        n_samples=2,
        directory="LGN units",
    ):
        self.firing_rates = firing_rates[0, :, :]
        self.spikes = spikes
        self.stimuli_init_time = stimuli_init_time
        self.stimuli_end_time = stimuli_end_time
        self.firing_rates_shape = self.firing_rates.shape
        self.n_samples = n_samples
        self.images_dir = images_dir
        self.directory = directory

    def __call__(self):
        for neuron_idx in np.random.choice(
            range(self.firing_rates_shape[1]), size=self.n_samples
        ):
            times = np.linspace(
                0, self.firing_rates_shape[0], self.firing_rates_shape[0]
            )

            fig, axs = plt.subplots(2, sharex=True)
            axs[0].plot(
                times, self.firing_rates[:, neuron_idx], color="r", ms=1, alpha=0.7
            )
            axs[0].set_ylabel("Firing rate [Hz]")
            axs[1].plot(
                times, self.spikes[0, :, neuron_idx], color="b", ms=1, alpha=0.7
            )
            axs[1].set_yticks([0, 1])
            axs[1].set_ylim(0, 1)
            axs[1].set_xlabel("Time [ms]")
            axs[1].set_ylabel("Spikes")

            for subplot in range(2):
                axs[subplot].axvline(
                    self.stimuli_init_time,
                    linestyle="dashed",
                    color="gray",
                    linewidth=3,
                )
                axs[subplot].axvline(
                    self.stimuli_end_time, linestyle="dashed", color="gray", linewidth=3
                )

            fig.suptitle(f"LGN unit idx:{neuron_idx}")
            path = os.path.join(self.images_dir, self.directory)
            os.makedirs(path, exist_ok=True)
            fig.savefig(os.path.join(
                path, f"LGN unit idx_{neuron_idx}.png"), dpi=300)
            # close figure
            plt.close(fig)


class PopulationActivity:
    def __init__(
        self,
        n_neurons,
        network,
        stimuli_init_time=500,
        stimuli_end_time=1500,
        image_path="",
        data_dir="",
    ):
        self.data_dir = data_dir
        self.n_neurons = n_neurons
        self.network = network
        self.stimuli_init_time = stimuli_init_time
        self.stimuli_end_time = stimuli_end_time
        self.images_path = image_path
        os.makedirs(self.images_path, exist_ok=True)

    def __call__(self, spikes, plot_core_only=True, bin_size=10):
        if plot_core_only:
            if self.n_neurons > 66634:
                self.n_neurons = 66634
            self.core_mask = other_v1_utils.isolate_core_neurons(
                self.network, data_dir=self.data_dir
            )
        else:
            self.core_mask = np.full(self.n_neurons, True)

        self.spikes = np.array(spikes)[0, :, self.core_mask]
        self.spikes = np.transpose(self.spikes)
        self.neurons_ordering()
        self.plot_populations_activity(bin_size)
        self.subplot_populations_activity(bin_size)

    def neurons_ordering(self):
        node_types = pd.read_csv(
            os.path.join(self.data_dir, "network/v1_node_types.csv"), sep=" "
        )
        path_to_h5 = os.path.join(self.data_dir, "network/v1_nodes.h5")
        node_h5 = h5py.File(path_to_h5, mode="r")
        node_type_id_to_pop_name = dict()
        for nid in np.unique(node_h5["nodes"]["v1"]["node_type_id"]):
            # if not np.unique all of the 230924 model neurons ids are considered,
            # but nearly all of them are repeated since there are only 111 different indices
            ind_list = np.where(node_types.node_type_id == nid)[0]
            assert len(ind_list) == 1
            node_type_id_to_pop_name[nid] = node_types.pop_name[ind_list[0]]

        node_type_ids = np.array(node_h5["nodes"]["v1"]["node_type_id"])
        # Select population names of neurons in the present network (core)
        true_node_type_ids = node_type_ids[
            self.network["tf_id_to_bmtk_id"][self.core_mask]
        ]
        # Now order the pop_names according to their layer and type
        pop_orders = dict(
            sorted(
                node_type_id_to_pop_name.items(), key=lambda item: pop_ordering(item[1])
            )
        )

        # Now we convert the neuron id (related to its pop_name) to an index related to its position in the y axis
        neuron_id_to_y = (
            np.zeros(self.n_neurons, np.int32) - 1
        )  # rest 1 to check at the end if every neuron has an index
        current_ind = 0
        self.layer_bounds = []
        self.ie_bounds = []
        current_pop_name = "e0"

        for pop_id, pop_name in pop_orders.items():
            # choose all the neurons of the given pop_id
            sel = true_node_type_ids == pop_id
            _n = np.sum(sel)
            # order the neurons by type in the y axis
            neuron_id_to_y[sel] = np.arange(current_ind, current_ind + _n)
            if int(pop_name[1]) > int(current_pop_name[1]):
                # register the change of layer
                self.layer_bounds.append(current_ind)
            if current_pop_name[0] == "i" and pop_name[0] == "e":
                # register the change of neuron type: exc -> inh
                self.ie_bounds.append(current_ind)
            current_ind += _n
            current_pop_name = pop_name

        # check that an y id has been given to every neuron
        assert np.sum(neuron_id_to_y < 0) == 0
        self.y_to_neuron_id = np.zeros(self.n_neurons, np.int32)
        self.y_to_neuron_id[neuron_id_to_y] = np.arange(self.n_neurons)
        assert np.all(
            self.y_to_neuron_id[neuron_id_to_y] == np.arange(self.n_neurons))

    def plot_populations_activity(self, bin_size=10):
        layers_label = ["i1", "i23", "e23", "i4", "e4", "i5", "e5", "i6", "e6"]
        neuron_class_bounds = np.concatenate(
            (self.ie_bounds, self.layer_bounds))
        neuron_class_bounds = np.append(neuron_class_bounds, self.n_neurons)
        neuron_class_bounds.sort()

        for idx, label in enumerate(layers_label):
            init_idx = neuron_class_bounds[idx]
            end_idx = neuron_class_bounds[idx + 1]
            neuron_ids = self.y_to_neuron_id[init_idx:end_idx]
            n_neurons_class = len(neuron_ids)
            class_spikes = self.spikes[:, neuron_ids]
            m, n = class_spikes.shape
            H, W = int(m / bin_size), 1  # block-size
            n_spikes_bin = class_spikes.reshape(
                H, m // H, W, n // W).sum(axis=(1, 3))
            population_activity = n_spikes_bin / \
                (n_neurons_class * bin_size * 0.001)

            fig = plt.figure()
            plt.plot(
                np.arange(0, self.spikes.shape[0], bin_size), population_activity)
            plt.axvline(
                self.stimuli_init_time,
                linestyle="dashed",
                color="gray",
                linewidth=1,
                zorder=10,
            )
            plt.axvline(
                self.stimuli_end_time,
                linestyle="dashed",
                color="gray",
                linewidth=1,
                zorder=10,
            )
            plt.xlabel("Time (ms)")
            plt.ylabel("Population activity (Hz)")
            plt.suptitle(f"Population activity of {label} neurons")
            path = os.path.join(self.images_path, "Populations activity")
            os.makedirs(path, exist_ok=True)
            fig.tight_layout()
            fig.savefig(os.path.join(
                path, f"{label}_population_activity.png"), dpi=300)
            plt.close(fig)

    def subplot_populations_activity(self, bin_size=10):
        layers_label = [
            "Inhibitory L1 neurons",
            "Inhibitory L23 neurons",
            "Excitatory L23 neurons",
            "Inhibitory L4 neurons",
            "Excitatory L4 neurons",
            "Inhibitory L5 neurons",
            "Excitatory L5 neurons",
            "Inhibitory L6 neurons",
            "Excitatory L6 neurons",
        ]
        neuron_class_bounds = np.concatenate(
            (self.ie_bounds, self.layer_bounds))
        neuron_class_bounds = np.append(neuron_class_bounds, self.n_neurons)
        neuron_class_bounds.sort()

        population_activity_dict = {}

        for idx, label in enumerate(layers_label):
            init_idx = neuron_class_bounds[idx]
            end_idx = neuron_class_bounds[idx + 1]
            neuron_ids = self.y_to_neuron_id[init_idx:end_idx]
            n_neurons_class = len(neuron_ids)
            class_spikes = self.spikes[:, neuron_ids]
            m, n = class_spikes.shape
            H, W = int(m / bin_size), 1  # block-size
            n_spikes_bin = class_spikes.reshape(
                H, m // H, W, n // W).sum(axis=(1, 3))
            population_activity = n_spikes_bin / \
                (n_neurons_class * bin_size * 0.001)
            population_activity_dict[label] = population_activity

        time = np.arange(0, self.spikes.shape[0], bin_size)
        fig = plt.figure(constrained_layout=False)
        # fig.set_constrained_layout_pads(w_pad=4 / 72, h_pad=4 / 72, hspace=0.15, wspace=0.15)
        ax1 = plt.subplot(5, 1, 1)
        plt.plot(
            time,
            population_activity_dict["Inhibitory L1 neurons"],
            label="Inhibitory L1 neurons",
            color="b",
        )
        plt.legend(fontsize=6)
        plt.tick_params(axis="both", labelsize=7)
        # plt.xlabel('Time (ms)', fontsize=7)
        plt.setp(ax1.get_xticklabels(), visible=False)
        plt.ylabel("Population \n activity (Hz)", fontsize=7)
        plt.axvline(
            self.stimuli_init_time,
            linestyle="dashed",
            color="gray",
            linewidth=1,
            zorder=10,
        )
        plt.axvline(
            self.stimuli_end_time,
            linestyle="dashed",
            color="gray",
            linewidth=1,
            zorder=10,
        )

        ax2 = None
        for i in range(3, 9):
            if i % 2 == 1:
                ax1 = plt.subplot(5, 2, i, sharex=ax1, sharey=ax1)
                plt.plot(
                    time,
                    population_activity_dict[layers_label[i - 2]],
                    label=layers_label[i - 2],
                    color="b",
                )
                plt.ylabel("Population \n activity (Hz)", fontsize=7)
                plt.setp(ax1.get_xticklabels(), visible=False)
                plt.legend(fontsize=6, loc="upper right")
                plt.tick_params(axis="both", labelsize=7)
                plt.axvline(
                    self.stimuli_init_time,
                    linestyle="dashed",
                    color="gray",
                    linewidth=1,
                    zorder=10,
                )
                plt.axvline(
                    1500, linestyle="dashed", color="gray", linewidth=1, zorder=10
                )
            else:
                if ax2 == None:
                    ax2 = plt.subplot(5, 2, i, sharex=ax1)
                else:
                    ax2 = plt.subplot(5, 2, i, sharex=ax2, sharey=ax2)
                plt.plot(
                    time,
                    population_activity_dict[layers_label[i - 2]],
                    label=layers_label[i - 2],
                    color="r",
                )
                plt.setp(ax2.get_xticklabels(), visible=False)
                plt.legend(fontsize=6, loc="upper right")
                plt.tick_params(axis="both", labelsize=7)
                plt.axvline(
                    self.stimuli_init_time,
                    linestyle="dashed",
                    color="gray",
                    linewidth=1,
                    zorder=10,
                )
                plt.axvline(
                    self.stimuli_end_time,
                    linestyle="dashed",
                    color="gray",
                    linewidth=1,
                    zorder=10,
                )

        ax1 = plt.subplot(5, 2, 9, sharex=ax1, sharey=ax1)
        plt.plot(
            time,
            population_activity_dict[layers_label[7]],
            label=layers_label[7],
            color="b",
        )
        plt.ylabel("Population \n activity (Hz)", fontsize=7)
        plt.xlabel("Time [ms]", fontsize=7)
        plt.tick_params(axis="both", labelsize=7)
        plt.legend(fontsize=6, loc="upper right")
        plt.axvline(
            self.stimuli_init_time,
            linestyle="dashed",
            color="gray",
            linewidth=1,
            zorder=10,
        )
        plt.axvline(
            self.stimuli_end_time,
            linestyle="dashed",
            color="gray",
            linewidth=1,
            zorder=10,
        )

        ax2 = plt.subplot(5, 2, 10, sharex=ax2, sharey=ax2)
        plt.plot(
            time,
            population_activity_dict[layers_label[8]],
            label=layers_label[8],
            color="r",
        )
        plt.xlabel("Time [ms]", fontsize=7)
        plt.tick_params(axis="both", labelsize=7)
        plt.legend(fontsize=6, loc="upper right")
        plt.axvline(
            self.stimuli_init_time,
            linestyle="dashed",
            color="gray",
            linewidth=1,
            zorder=10,
        )
        plt.axvline(
            self.stimuli_end_time,
            linestyle="dashed",
            color="gray",
            linewidth=1,
            zorder=10,
        )

        plt.subplots_adjust(
            left=0.1, bottom=0.07, right=0.99, top=0.99, wspace=0.17, hspace=0.17
        )

        path = os.path.join(self.images_path, "Populations activity")
        os.makedirs(path, exist_ok=True)
        # fig.tight_layout()
        fig.savefig(os.path.join(
            path, "subplot_population_activity.png"), dpi=300)
        plt.close(fig)


def calculate_Firing_Rate(z, drifting_gratings_init=500, drifting_gratings_end=2500):
    dg_spikes = z[:, drifting_gratings_init:drifting_gratings_end, :]
    # if the number of dimensions of dg_spikes is 2, reshape it to 3 adding an additional first dimension
    # if dg_spikes.ndim == 2:
    #     dg_spikes = dg_spikes.reshape(1, dg_spikes.shape[0], dg_spikes.shape[1])
    mean_dg_spikes = np.mean(dg_spikes, axis=0)
    mean_firing_rates = np.sum(mean_dg_spikes, axis=0)/((drifting_gratings_end-drifting_gratings_init)/1000)
    
    return mean_firing_rates

def calculate_OSI_DSI(rates_df, network, DG_angles=range(0,360, 45), core_radius=None, core_mask=None, remove_zero_rate_neurons=True):
    
    # Get the pop names of the neurons
    if core_radius is not None:
        pop_names = other_v1_utils.pop_names(network, core_radius=core_radius) 
    else:
        pop_names = other_v1_utils.pop_names(network)

    # Get the number of neurons and DG angles
    n_neurons = len(pop_names)
    node_ids = np.arange(n_neurons)
    
    # Get the firing rates for every neuron and DG angle
    all_rates = np.array([g["Ave_Rate(Hz)"] for _, g in rates_df.groupby("DG_angle")]).T
    average_rates = np.mean(all_rates, axis=1)

    # Find the preferred DG angle for each neuron
    preferred_angle_ind = np.argmax(all_rates, axis=1)
    preferred_rates = np.max(all_rates, axis=1)
    preferred_DG_angle = np.array(DG_angles)[preferred_angle_ind]

    # Calculate the DSI and OSI
    phase_rad = np.array(DG_angles) * np.pi / 180.0
    denominator = all_rates.sum(axis=1)
    # dsi = np.abs((all_rates * np.exp(1j * phase_rad)).sum(axis=1) / denominator)
    # osi = np.abs((all_rates * np.exp(2j * phase_rad)).sum(axis=1) / denominator)

    dsi = np.where(denominator != 0, 
               np.abs((all_rates * np.exp(1j * phase_rad)).sum(axis=1)) / denominator, 
               np.nan)
    osi = np.where(denominator != 0,
                np.abs((all_rates * np.exp(2j * phase_rad)).sum(axis=1)) / denominator,
                np.nan)


    print(f"DSI: {dsi}")
    print(f"dsi shape: {dsi.shape}")
    print(f"node_ids shape: {node_ids.shape}")


    
    # Save the results in a dataframe
    osi_df = pd.DataFrame()
    osi_df["node_id"] = node_ids
    osi_df["pop_name"] = pop_names
<<<<<<< HEAD
    osi_df["DSI"] = dsi[core_mask]
    osi_df["OSI"] = osi[core_mask]
    osi_df["preferred_angle"] = preferred_DG_angle[core_mask]
    osi_df["max_mean_rate(Hz)"] = preferred_rates[core_mask]
    osi_df["Avg_Rate(Hz)"] = average_rates[core_mask]
=======
    osi_df["DSI"] = dsi
    osi_df["OSI"] = osi
    osi_df["preferred_angle"] = preferred_DG_angle
    osi_df["max_mean_rate(Hz)"] = preferred_rates
    osi_df["Ave_Rate(Hz)"] = average_rates
>>>>>>> 59ac9928

    if remove_zero_rate_neurons:
        osi_df = osi_df[osi_df["Ave_Rate(Hz)"] != 0]

    return osi_df


class ModelMetricsAnalysis:    

    def __init__(self, network, neurons, data_dir='', directory='', filename='', n_trials=1, drifting_gratings_init=50, 
                 drifting_gratings_end=550, analyze_core_only=True):
        self.n_neurons = neurons
        self.network = network
        self.data_dir = data_dir 
        self.n_trials = n_trials
        self.drifting_gratings_init = drifting_gratings_init
        self.drifting_gratings_end = drifting_gratings_end
        self.analyze_core_only = analyze_core_only
        self.directory=directory
        self.filename = filename
    
    def __call__(self, spikes, DG_angles):

        # Isolate the core neurons if necessary
        if self.analyze_core_only:
<<<<<<< HEAD
            # core_neurons = 65871
            # core_radius = 400
            core_neurons = 16679  # within 200 um
            core_radius = 200
=======
            core_neurons = 16679 #65871 
            core_radius = 200 #400
>>>>>>> 59ac9928
            
            # Calculate the core_neurons mask
            if self.n_neurons > core_neurons:
                self.core_mask = other_v1_utils.isolate_core_neurons(self.network, radius=core_radius, data_dir=self.data_dir) 
                self.n_neurons = core_neurons
            else:
                self.core_mask = np.full(self.n_neurons, True)

        else:
            self.core_mask = np.full(self.n_neurons, True)
            core_radius = None

        spikes = spikes[:, :, self.core_mask]
       
<<<<<<< HEAD
        # core_mask does not seem to be used in the following code
        # TODO: ensure that core_mask is used in the following code

        # Calculate the firing rates along every orientation
        # DG_angles = np.arange(0, 360, 45)
        # convert the angle tensor into an array
        # DG_angles = angle.numpy()[0]
        # DG_angles = angle.numpy()
            
        # if spikes shape is (n_trials, n_neurons, n_time_steps) reshape it to (n_angles, n_trials, n_neurons, n_time_steps)
=======
        # Calculate the firing rates along every orientation            
        # if spikes shape is (n_angles, n_time_steps, n_neurons) reshape it to (n_angles, n_trials, n_time_steps, n_neurons)
>>>>>>> 59ac9928
        if spikes.shape[0] == len(DG_angles):
            spikes = spikes.reshape(len(DG_angles), self.n_trials, spikes.shape[-2], self.n_neurons)
        
        firing_rates_df = self.create_firing_rates_df(self.n_neurons, spikes, n_trials=self.n_trials, 
                                                      drifting_gratings_init=self.drifting_gratings_init, drifting_gratings_end=self.drifting_gratings_end, 
                                                      DG_angles=DG_angles)
        
        # Save the firing rates
        # firing_rates_df.to_csv(os.path.join(self.save_dir, f"V1_DG_firing_rates_df.csv"), sep=" ", index=False)

        # Calculate the orientation and direction selectivity indices
        metrics_df = calculate_OSI_DSI(firing_rates_df, self.network, DG_angles=DG_angles, core_radius=core_radius, core_mask=self.core_mask)
        # metrics_df.to_csv(os.path.join(self.directory, f"V1_OSI_DSI_DF.csv"), sep=" ", index=False)

        # Make the boxplots to compare with the neuropixels data
        if len(DG_angles) == 1:
            metrics = ["Ave_Rate(Hz)"]
        else:
            metrics = ["Rate at preferred direction (Hz)", "OSI", "DSI"]

        boxplot = MetricsBoxplot(save_dir=self.directory, filename=self.filename)
        boxplot.plot(metrics=metrics, metrics_df=metrics_df)

    def create_firing_rates_df(self, n_neurons, spikes, n_trials=10, drifting_gratings_init=50, 
                               drifting_gratings_end=550, DG_angles=np.arange(0, 360, 45)):
        
        # Calculate the firing rates for each neuron in each orientation
        firing_rates_df = pd.DataFrame(columns=["DG_angle", "node_id", "Ave_Rate(Hz)"])
        node_ids = np.arange(n_neurons)

        # Iterate through each orientation
        for angle_id, angle in enumerate(DG_angles): 
            # Load the simulation results
            firingRates = calculate_Firing_Rate(spikes[angle_id, :, :, :], drifting_gratings_init=drifting_gratings_init, drifting_gratings_end=drifting_gratings_end)
            data = {
                    "DG_angle": float(angle),
                    "node_id": node_ids,
                    "Ave_Rate(Hz)": firingRates
                }
            df = pd.DataFrame(data)
            # Drop empty or all-NA columns before concatenation
            df = df.dropna(axis=1, how='all')
            # how many nan rows are there?
            firing_rates_df = pd.concat([firing_rates_df, df], ignore_index=True)

        return firing_rates_df
    

class MetricsBoxplot:
    def __init__(self, save_dir='Metrics_analysis', filename=''):
        self.save_dir = save_dir
        self.filename = filename
        self.osi_dfs = []

    @staticmethod
    def pop_name_to_cell_type(pop_name):
        # Convert pop_name in the old format to cell types. E.g., 'e4Rorb' -> 'L4 Exc', 'i4Pvalb' -> 'L4 PV', 'i23Sst' -> 'L2/3 SST'
        shift = 0  # letter shift for L23
        layer = pop_name[1]
        if layer == "2":
            layer = "2/3"
            shift = 1
        elif layer == "1":
            return "L1 Htr3a"  # special case

        class_name = pop_name[2 + shift :]
        if class_name == "Pvalb":
            subclass = "PV"
        elif class_name == "Sst":
            subclass = "SST"
        elif (class_name == "Vip") or (class_name == "Htr3a"):
            subclass = "VIP"
        else:  # excitatory
            subclass = "Exc"

        return f"L{layer} {subclass}"

    @staticmethod
    def neuropixels_cell_type_to_cell_type(pop_name):
        # Convert pop_name in the neuropixels cell type to cell types. E.g, 'EXC_L23' -> 'L2/3 Exc', 'PV_L5' -> 'L5 PV'
        layer = pop_name.split('_')[1]
        class_name = pop_name.split('_')[0]
        if "2" in layer:
            layer = "L2/3"
        elif layer == "L1":
            return "L1 Htr3a"  # special case
        if class_name == "EXC":
            class_name = "Exc"

        return f"{layer} {class_name}"

    @staticmethod
    def get_borders(ticklabel):
        prev_layer = "1"
        borders = [-0.5]
        for i in ticklabel:
            x = i.get_position()[0]
            text = i.get_text()
            if text[1] != prev_layer:
                borders.append(x - 0.5)
                prev_layer = text[1]
        borders.append(x + 0.5)
        return borders

    @staticmethod
    def draw_borders(ax, borders, ylim):
        for i in range(0, len(borders), 2):
            w = borders[i + 1] - borders[i]
            h = ylim[1] - ylim[0]
            ax.add_patch(
                patches.Rectangle((borders[i], ylim[0]), w, h, alpha=0.08, color="k", zorder=-10)
            )
        return ax   

    def get_osi_dsi_df(self, metric_file="V1_OSI_DSI_DF.csv", data_source_name="", data_dir=""):
        # Load the data csv file and remove rows with empty cell type
        # if metric_file is a dataframe, then do not load it
        if isinstance(metric_file, pd.DataFrame):
            df = metric_file
        else:
            df = pd.read_csv(f"{data_dir}/{metric_file}", sep=" ")

        # Rename the cell types
        if data_dir == "Neuropixels_data":
            df = df[df['cell_type'].notna()]
            df["cell_type"] = df["cell_type"].apply(self.neuropixels_cell_type_to_cell_type)
        elif data_dir == 'Billeh_column_metrics':
            df["cell_type"] = df["pop_name"].apply(self.pop_name_to_cell_type)
        elif data_dir == "NEST_metrics":
            df["cell_type"] = df["pop_name"].apply(self.pop_name_to_cell_type)
            # plot only neurons within 200 um.
            df = df[(df["x"] ** 2 + df["z"] ** 2) < (200 ** 2)]
        else:
            df["cell_type"] = df["pop_name"].apply(self.pop_name_to_cell_type)

        # Rename the maximum rate column
        df.rename(columns={"max_mean_rate(Hz)": "Rate at preferred direction (Hz)"}, inplace=True)
        # df.rename(columns={"Ave_Rate(Hz)": "Average rate (Hz)"}, inplace=True)

        # Cut off neurons with low firing rate at the preferred direction
        nonresponding = df["Rate at preferred direction (Hz)"] < 0.5
        df.loc[nonresponding, "OSI"] = np.nan
        df.loc[nonresponding, "DSI"] = np.nan

        # Sort the neurons by neuron types
        df = df.sort_values(by="cell_type")

        # Add a column for the data source name
        if len(data_source_name) > 0:
            df["data_type"] = data_source_name
        else:
            df["data_type"] = data_dir

        columns = ["cell_type", "data_type", "Rate at preferred direction (Hz)", "OSI", "DSI", 'Ave_Rate(Hz)']
        df = df[columns]

        return df

    def plot(self, metrics=["Rate at preferred direction (Hz)", "OSI", "DSI"], metrics_df=None):
        # Get the dataframes for the model and Neuropixels OSI and DSI 
        if metrics_df is None:
            metrics_df = f"V1_OSI_DSI_DF.csv"

        # print(metrics_df)

        self.osi_dfs.append(self.get_osi_dsi_df(metric_file=metrics_df, data_source_name="V1 GLIF model", data_dir=self.save_dir))
        self.osi_dfs.append(self.get_osi_dsi_df(metric_file=f"V1_OSI_DSI_DF.csv", data_source_name="Neuropixels", data_dir='Neuropixels_data'))
        self.osi_dfs.append(self.get_osi_dsi_df(metric_file=f"V1_OSI_DSI_DF.csv", data_source_name="Billeh et al (2020)", data_dir='Billeh_column_metrics'))
        self.osi_dfs.append(self.get_osi_dsi_df(metric_file=f"V1_OSI_DSI_DF_pop_name.csv", data_source_name="NEST simulation", data_dir='NEST_metrics'))
        
        df = pd.concat(self.osi_dfs, ignore_index=True)
        # df.to_csv(os.path.join('Borrar', f"help_DG_firing_rates_df.csv"), sep=" ", index=False)

        # Create a figure to compare several model metrics against Neuropixels data
        n_metrics = len(metrics)
        height = int(7*n_metrics)
        fig, axs = plt.subplots(n_metrics, 1, figsize=(12, height))
        # fig, axs = plt.subplots(n_metrics, 1, figsize=(12, 20))
        if n_metrics == 1:
            axs = [axs]

        color_pal = {
            "V1 GLIF model": "tab:orange",
            "Neuropixels": "tab:gray",
            "Billeh et al (2020)": "tab:blue",
            "NEST simulation": "tab:pink"
        }

        # Establish the order of the neuron types in the boxplots
        cell_type_order = np.sort(df['cell_type'].unique())

        for idx, metric in enumerate(metrics):
            if metric in ["Rate at preferred direction (Hz)", 'Ave_Rate(Hz)']:
                ylims = [0, 100]
            else:
                ylims = [0, 1]

            plot_one_metric(axs[idx], df, metric, ylims, color_pal, hue_order=cell_type_order)

        axs[0].legend(loc="upper right", fontsize=16)
        if len(axs) > 1:
            for i in range(len(axs)-1):
                axs[i].set_xticklabels([])

        xticklabel = axs[n_metrics-1].get_xticklabels()
        for label in xticklabel:
            label.set_fontsize(14)
            label.set_weight("bold")

        plt.tight_layout()
        plt.savefig(os.path.join(self.save_dir, self.filename+'.png'), dpi=300, transparent=False)
        plt.close()


def plot_one_metric(ax, df, metric_name, ylim, cpal=None, hue_order=None):

    sns.boxplot(
        x="cell_type",
        y=metric_name,
        hue="data_type",
        order=hue_order,
        data=df,
        ax=ax,
        width=0.7,
        palette=cpal,
    )
    ax.tick_params(axis="x", labelrotation=90)
    ax.set_ylim(ylim)
    ax.set_xlabel("")
    # Modify the label sizes
    ax.set_ylabel(metric_name, fontsize=16)
    yticklabel = ax.get_yticklabels()
    for label in yticklabel:
        label.set_fontsize(14)

    # Apply shadings to each layer
    xticklabel = ax.get_xticklabels()
    borders = MetricsBoxplot.get_borders(xticklabel)
    MetricsBoxplot.draw_borders(ax, borders, ylim)

    # Hide the legend
    ax.get_legend().remove()

    return ax<|MERGE_RESOLUTION|>--- conflicted
+++ resolved
@@ -1,1369 +1,1313 @@
-import os
-
-import h5py
-import matplotlib.pyplot as plt
-import numpy as np
-import pandas as pd
-from matplotlib import patches
-import seaborn as sns
-from . import other_v1_utils, toolkit
-
-
-class InputActivityFigure:
-    def __init__(
-        self,
-        network,
-        data_dir,
-        images_dir="Images",
-        filename="Raster_plot",
-        batch_ind=0,
-        scale=3.0,
-        frequency=2,
-        stimuli_init_time=500,
-        stimuli_end_time=1500,
-        reverse=False,
-        plot_core_only=True,
-    ):
-        self.figure = plt.figure(
-            figsize=toolkit.cm2inch((15 * scale, 11 * scale)))
-        gs = self.figure.add_gridspec(10, 1)
-        self.input_ax = self.figure.add_subplot(gs[:3])
-        self.activity_ax = self.figure.add_subplot(gs[3:-1])
-        self.drifting_grating_ax = self.figure.add_subplot(gs[-1])
-
-        self.inputs_plot = RasterPlot(
-            batch_ind=batch_ind,
-            stimuli_init_time=stimuli_init_time,
-            stimuli_end_time=stimuli_end_time,
-            scale=scale,
-            y_label="LGN Neuron ID",
-            alpha=0.05,
-        )
-        self.laminar_plot = LaminarPlot(
-            network,
-            data_dir,
-            batch_ind=batch_ind,
-            stimuli_init_time=stimuli_init_time,
-            stimuli_end_time=stimuli_end_time,
-            scale=scale,
-            alpha=0.2,
-            plot_core_only=plot_core_only,
-        )
-        self.drifting_grating_plot = DriftingGrating(
-            frequency=frequency,
-            stimuli_init_time=stimuli_init_time,
-            stimuli_end_time=stimuli_end_time,
-            reverse=reverse,
-            scale=scale,
-        )
-
-        self.tightened = True  # False
-        self.scale = scale
-        self.network = network
-        self.n_neurons = self.network["n_nodes"]
-        self.batch_ind = batch_ind
-        self.plot_core_only = plot_core_only
-        self.images_dir = images_dir
-        self.filename = filename
-
-    def __call__(self, inputs, spikes):
-        self.input_ax.clear()
-        self.activity_ax.clear()
-        self.drifting_grating_ax.clear()
-
-        self.inputs_plot(self.input_ax, inputs)
-        self.input_ax.set_xticklabels([])
-        toolkit.apply_style(self.input_ax, scale=self.scale)
-
-        self.laminar_plot(self.activity_ax, spikes)
-        self.activity_ax.set_xticklabels([])
-        toolkit.apply_style(self.activity_ax, scale=self.scale)
-
-        simulation_length = spikes.shape[1]
-        self.drifting_grating_plot(self.drifting_grating_ax, simulation_length)
-        toolkit.apply_style(self.drifting_grating_ax, scale=self.scale)
-
-        if not self.tightened:
-            self.figure.tight_layout()
-            self.tightened = True
-
-        self.figure.savefig(
-            os.path.join(self.images_dir, self.filename), dpi=300, transparent=False
-        )
-
-        plt.close(self.figure)
-
-        # return self.figure
-
-
-class InputActivityFigureWithoutStimulus:
-    def __init__(
-        self,
-        network,
-        data_dir,
-        images_dir="Images",
-        filename="Raster_plot",
-        batch_ind=0,
-        scale=3.0,
-        stimuli_init_time=500,
-        stimuli_end_time=1500,
-        plot_core_only=True,
-    ):
-        self.figure = plt.figure(
-            figsize=toolkit.cm2inch((15 * scale, 11 * scale)))
-        gs = self.figure.add_gridspec(10, 1)
-        self.input_ax = self.figure.add_subplot(gs[:3])
-        self.activity_ax = self.figure.add_subplot(gs[3:])
-
-        self.inputs_plot = RasterPlot(
-            batch_ind=batch_ind,
-            stimuli_init_time=500,
-            stimuli_end_time=1500,
-            scale=scale,
-            y_label="LGN Neuron ID",
-            alpha=0.05,
-        )
-        self.laminar_plot = LaminarPlot(
-            network,
-            data_dir,
-            batch_ind=batch_ind,
-            stimuli_init_time=500,
-            stimuli_end_time=1500,
-            scale=scale,
-            alpha=0.2,
-            plot_core_only=plot_core_only,
-        )
-
-        self.tightened = True  # False
-        self.scale = scale
-        self.network = network
-        self.n_neurons = self.network["n_nodes"]
-        self.batch_ind = batch_ind
-        self.plot_core_only = plot_core_only
-        self.images_dir = images_dir
-        self.filename = filename
-
-    def __call__(self, inputs, spikes):
-        self.input_ax.clear()
-        self.activity_ax.clear()
-
-        self.inputs_plot(self.input_ax, inputs)
-        self.input_ax.set_xticklabels([])
-        toolkit.apply_style(self.input_ax, scale=self.scale)
-
-        self.laminar_plot(self.activity_ax, spikes)
-        self.activity_ax.set_xticklabels([])
-        toolkit.apply_style(self.activity_ax, scale=self.scale)
-
-        # self.drifting_grating_plot(self.drifting_grating_ax, spikes)
-        # toolkit.apply_style(self.drifting_grating_ax, scale=self.scale)
-
-        if not self.tightened:
-            self.figure.tight_layout()
-            self.tightened = True
-
-        self.figure.savefig(
-            os.path.join(self.images_dir, self.filename), dpi=300, transparent=False
-        )
-
-        # return self.figure
-        plt.close(self.figure)
-
-
-def pop_ordering(x):
-    if (
-        x[1:3].count("23") > 0
-    ):  # count('str') finds if the string belongs to the given string
-        # Those neurons belonging to layers 2/3 assign then to layer 2 by default (representation purposes)
-        p_c = 2  # p_c represents the layer number
-    else:
-        p_c = int(x[1:2])
-    if x[0] == "e":
-        inter_order = (
-            4  # inter_order represents the neurons type order inside the layer
-        )
-    elif x.count("Vip") or x.count("Htr3a") > 0:
-        inter_order = 1
-    elif x.count("Sst") > 0:
-        inter_order = 2
-    elif x.count("Pvalb") > 0:
-        inter_order = 3
-    else:
-        print(x)
-        raise ValueError()
-    ordering = p_c * 10 + inter_order
-    return ordering
-
-
-class RasterPlot:
-    def __init__(
-        self,
-        batch_ind=0,
-        stimuli_init_time=500,
-        stimuli_end_time=1500,
-        scale=2.0,
-        marker_size=1.0,
-        alpha=0.03,
-        color="r",
-        y_label="Neuron ID",
-    ):
-        self.batch_ind = batch_ind
-        self.stimuli_init_time = stimuli_init_time
-        self.stimuli_end_time = stimuli_end_time
-        self.scale = scale
-        self.marker_size = marker_size
-        self.alpha = alpha
-        self.color = color
-        self.y_label = y_label
-
-    def __call__(self, ax, spikes):
-        # This method plots the spike train (spikes) that enters the network
-        n_elements = np.prod(spikes.shape)
-        non_binary_frac = (
-            np.sum(np.logical_and(spikes > 1e-3, spikes < 1 - 1e-3)) / n_elements
-        )
-        if non_binary_frac > 0.01:
-            rate = -np.log(1 - spikes[self.batch_ind] / 1.3) * 1000
-            # rate = rate.reshape((rate.shape[0], int(rate.shape[1] / 100), 100)).mean(-1)
-            p = ax.pcolormesh(rate.T, cmap="cividis")
-            toolkit.do_inset_colorbar(ax, p, "")
-            ax.set_ylim([0, rate.shape[-1]])
-            ax.set_yticks([0, rate.shape[-1]])
-            # ax.set_yticklabels([0, rate.shape[-1] * 100])
-            ax.set_yticklabels([0, rate.shape[-1]])
-            ax.set_ylabel(self.y_label, fontsize=20)
-        else:
-            # Take the times where the spikes occur
-            times, ids = np.where(
-                spikes[self.batch_ind].astype(float) > 0.5)
-            ax.plot(
-                times, ids, ".", color=self.color, ms=self.marker_size, alpha=self.alpha
-            )
-            ax.set_ylim([0, spikes.shape[-1]])
-            ax.set_yticks([0, spikes.shape[-1]])
-            ax.set_ylabel(self.y_label, fontsize=20)
-
-        ax.axvline(
-            self.stimuli_init_time,
-            linestyle="dashed",
-            color="k",
-            linewidth=1.5,
-            alpha=1,
-        )
-        ax.axvline(
-            self.stimuli_end_time, linestyle="dashed", color="k", linewidth=1.5, alpha=1
-        )
-        ax.set_xlim([0, spikes.shape[1]])
-        ax.set_xticks([0, spikes.shape[1]])
-        ax.tick_params(axis="both", which="major", labelsize=18)
-
-
-class LaminarPlot:
-    def __init__(
-        self,
-        network,
-        data_dir,
-        batch_ind=0,
-        stimuli_init_time=500,
-        stimuli_end_time=1500,
-        scale=2.0,
-        marker_size=1.0,
-        alpha=0.2,
-        plot_core_only=True,
-    ):
-        self.batch_ind = batch_ind
-        self.stimuli_init_time = stimuli_init_time
-        self.stimuli_end_time = stimuli_end_time
-        self.scale = scale
-        self.marker_size = marker_size
-        self.alpha = alpha
-        self.data_dir = data_dir
-        self.network = network
-        self.n_neurons = network["n_nodes"]
-
-        if plot_core_only:
-<<<<<<< HEAD
-            num_core_neurons = 16679
-            # if self.n_neurons > 66634:
-                # self.n_neurons = 66634
-            if self.n_neurons > num_core_neurons:
-                self.n_neurons = num_core_neurons
-=======
-            core_neurons = 16679 #65871 
-            core_radius = 200 #400
-            if self.n_neurons > core_neurons:
-                self.n_neurons = core_neurons
->>>>>>> 59ac9928
-            self.core_mask = other_v1_utils.isolate_core_neurons(
-                self.network, radius=core_radius, data_dir=self.data_dir
-            )
-        else:
-            self.core_mask = np.full(self.n_neurons, True)
-
-         # use the true_pop_names, true_node_type_ids to create a dictionary with the node_type_id as key and the pop_name as value
-        # since many of them are repeated we can use the unique function to get the unique pop_names
-
-        node_types = pd.read_csv(
-            os.path.join(self.data_dir, "network/v1_node_types.csv"), sep=" "
-        )
-        path_to_h5 = os.path.join(self.data_dir, "network/v1_nodes.h5")
-<<<<<<< HEAD
-        node_h5 = h5py.File(path_to_h5, mode="r")
-
-        node_type_id_to_pop_name = dict()
-        for nid in np.unique(node_h5["nodes"]["v1"]["node_type_id"]):
-            # if not np.unique all of the 230924 model neurons ids are considered,
-            # but nearly all of them are repeated since there are only 111 different indices
-            ind_list = np.where(node_types.node_type_id == nid)[0]
-            assert len(ind_list) == 1
-            node_type_id_to_pop_name[nid] = node_types.pop_name[ind_list[0]]
-
-        node_type_ids = np.array(node_h5["nodes"]["v1"]["node_type_id"])
-        true_pop_names = []  # it contains the pop_name of all the 230,924 neurons
-        for nid in node_h5["nodes"]["v1"]["node_type_id"]:
-            true_pop_names.append(node_type_id_to_pop_name[nid])
-
-        # Select population names of neurons in the present network (core)
-        true_pop_names = np.array(true_pop_names)[network["tf_id_to_bmtk_id"]][self.core_mask]
-        true_node_type_ids = node_type_ids[network["tf_id_to_bmtk_id"]][self.core_mask]
-        # this might be the place if I want to order by preferred orientation
-        # TODO: implement the ordering by preferred orientation
-
-        # Now order the pop_names according to their layer and type
-=======
-        with h5py.File(path_to_h5, mode='r') as node_h5:
-            # Create mapping from node_type_id to pop_name
-            node_types.set_index('node_type_id', inplace=True)
-            node_type_id_to_pop_name = node_types['pop_name'].to_dict()
-
-            # Map node_type_id to pop_name for all neurons and select population names of neurons in the present network 
-            node_type_ids = node_h5['nodes']['v1']['node_type_id'][()][network['tf_id_to_bmtk_id']]
-            true_pop_names = np.array([node_type_id_to_pop_name[nid] for nid in node_type_ids])
-
-            # Select population names of neurons in the present network (core)
-            true_pop_names = true_pop_names[self.core_mask]
-            true_node_type_ids = node_type_ids[self.core_mask]
-
-
-        # node_h5 = h5py.File(path_to_h5, mode="r")
-
-        # node_type_id_to_pop_name = dict()
-        # for nid in np.unique(node_h5["nodes"]["v1"]["node_type_id"]):
-        #     # if not np.unique all of the 230924 model neurons ids are considered,
-        #     # but nearly all of them are repeated since there are only 111 different indices
-        #     ind_list = np.where(node_types.node_type_id == nid)[0]
-        #     assert len(ind_list) == 1
-        #     node_type_id_to_pop_name[nid] = node_types.pop_name[ind_list[0]]
-
-        # node_type_ids = np.array(node_h5["nodes"]["v1"]["node_type_id"])
-        # true_pop_names = []  # it contains the pop_name of all the 230,924 neurons
-        # for nid in node_h5["nodes"]["v1"]["node_type_id"]:
-        #     true_pop_names.append(node_type_id_to_pop_name[nid])
-
-        # # Select population names of neurons in the present network (core)
-        # true_pop_names = np.array(true_pop_names)[network["tf_id_to_bmtk_id"]][self.core_mask]
-        # true_node_type_ids = node_type_ids[network["tf_id_to_bmtk_id"]][self.core_mask]
-    
-        # Now order the pop_names
-        #  according to their layer and type
->>>>>>> 59ac9928
-        pop_orders = dict(
-            sorted(
-                node_type_id_to_pop_name.items(), key=lambda item: pop_ordering(item[1])
-            )
-        )
-
-        # Now we convert the neuron id (related to its pop_name) to an index related to its position in the y axis
-        neuron_id_to_y = (
-            np.zeros(self.n_neurons, np.int32) - 1
-        )  # rest 1 to check at the end if every neuron has an index
-        current_ind = 0
-
-        self.e_mask = np.zeros(self.n_neurons, np.bool_)
-        self.htr3a_mask = np.zeros(self.n_neurons, np.bool_)
-        self.vip_mask = np.zeros(self.n_neurons, np.bool_)
-        self.sst_mask = np.zeros(self.n_neurons, np.bool_)
-        self.pvalb_mask = np.zeros(self.n_neurons, np.bool_)
-
-        layer_bounds = []
-        ie_bounds = []
-        current_pop_name = "e0"
-
-        for pop_id, pop_name in pop_orders.items():
-            # choose all the neurons of the given pop_id
-            sel = true_node_type_ids == pop_id
-            _n = np.sum(sel)
-            # order the neurons by type in the y axis
-            neuron_id_to_y[sel] = np.arange(current_ind, current_ind + _n)
-
-            if int(pop_name[1]) > int(current_pop_name[1]):
-                # register the change of layer
-                layer_bounds.append(current_ind)
-            if current_pop_name[0] == "i" and pop_name[0] == "e":
-                # register the change of neuron type: exc -> inh
-                ie_bounds.append(current_ind)
-
-            # #Now introduce the masks for the different neuron types
-            if pop_name[0] == "e":
-                self.e_mask = np.logical_or(self.e_mask, sel)
-            elif pop_name.count("Htr3a") > 0:
-                self.htr3a_mask = np.logical_or(self.htr3a_mask, sel)
-            elif pop_name.count("Vip") > 0:
-                self.vip_mask = np.logical_or(self.vip_mask, sel)
-            elif pop_name.count("Sst") > 0:
-                self.sst_mask = np.logical_or(self.sst_mask, sel)
-            elif pop_name.count("Pvalb") > 0:
-                self.pvalb_mask = np.logical_or(self.pvalb_mask, sel)
-            else:
-                raise ValueError(f"Unknown population {pop_name}")
-            current_ind += _n
-            current_pop_name = pop_name
-        # check that an y id has been given to every neuron
-        assert np.sum(neuron_id_to_y < 0) == 0
-        self.layer_bounds = layer_bounds
-
-        ######### For l5e neurons  ###########
-        # l5e_min, l5e_max = ie_bounds[-2], layer_bounds[-1]
-        # n_l5e = l5e_max - l5e_min
-
-        # n_readout_pops = network['readout_neuron_ids'].shape[0]
-        # dist = int(n_l5e / n_readout_pops)
-        # #####################################
-
-        y_to_neuron_id = np.zeros(self.n_neurons, np.int32)
-        y_to_neuron_id[neuron_id_to_y] = np.arange(self.n_neurons)
-        assert np.all(y_to_neuron_id[neuron_id_to_y]
-                      == np.arange(self.n_neurons))
-        # y_to_neuron_id: E.g., la neurona séptima por orden de capas tiene id 0, y_to_neuron_id[7]=0
-        # neuron_id_to_y: E.g., la neurona con id 0 es la séptima por orden de capas, neuron_id_to_y[0] = 7
-
-        # ##### For l5e neurons #####
-        # neurons_per_readout = network['readout_neuron_ids'].shape[1]
-
-        # for i in range(n_readout_pops):
-        #     desired_y = np.arange(neurons_per_readout) + \
-        #         int(dist / 2) + dist * i + l5e_min
-        #     for j in range(neurons_per_readout):
-        #         other_id = y_to_neuron_id[desired_y[j]]
-        #         readout_id = network['readout_neuron_ids'][i, j]
-        #         old_readout_y = neuron_id_to_y[readout_id]
-        #         neuron_id_to_y[readout_id], neuron_id_to_y[other_id] = desired_y[j], neuron_id_to_y[readout_id]
-        #         y_to_neuron_id[old_readout_y], y_to_neuron_id[desired_y[j]
-        #                                                       ] = other_id, readout_id
-        ###########################
-
-        # plot the L1 top and L6 bottom
-        self.neuron_id_to_y = self.n_neurons - neuron_id_to_y  
-
-    def __call__(self, ax, spikes):
-        scale = self.scale
-        ms = self.marker_size
-        alpha = self.alpha
-        seq_len = spikes.shape[1]
-        layer_label = ["1", "2/3", "4", "5", "6"]
-        for i, (y, h) in enumerate(
-            zip(self.layer_bounds, np.diff(
-                self.layer_bounds, append=[self.n_neurons]))
-        ):
-            ax.annotate(
-                f"L{layer_label[i]}",
-                (5, (self.n_neurons - y - h / 2)),
-                fontsize=5 * scale,
-                va="center",
-            )
-
-            if i % 2 != 0:
-                continue
-            rect = patches.Rectangle(
-                (0, self.n_neurons - y - h), seq_len, h, color="gray", alpha=0.1
-            )
-            ax.add_patch(rect)
-
-        spikes = np.array(spikes)
-        spikes = np.transpose(spikes[self.batch_ind, :, self.core_mask])
-
-        # e
-        times, ids = np.where(spikes * self.e_mask[None, :].astype(float))
-        _y = self.neuron_id_to_y[ids]
-        ax.plot(times, _y, ".", color="r", ms=ms, alpha=alpha)
-
-        # Htr3a
-        times, ids = np.where(
-            spikes * self.htr3a_mask[None, :].astype(float))
-        _y = self.neuron_id_to_y[ids]
-        ax.plot(times, _y, ".", color="pink", ms=ms, alpha=alpha)
-
-        # vip
-        times, ids = np.where(spikes * self.vip_mask[None, :].astype(float))
-        _y = self.neuron_id_to_y[ids]
-        ax.plot(times, _y, ".", color="darkviolet", ms=ms, alpha=alpha)
-
-        # sst
-        times, ids = np.where(spikes * self.sst_mask[None, :].astype(float))
-        _y = self.neuron_id_to_y[ids]
-        ax.plot(times, _y, ".", color="g", ms=ms, alpha=alpha)
-
-        # pvalb
-        times, ids = np.where(
-            spikes * self.pvalb_mask[None, :].astype(float))
-        _y = self.neuron_id_to_y[ids]
-        ax.plot(times, _y, ".", color="b", ms=ms, alpha=alpha)
-
-        ##### For l5e neurons #####
-
-        # for i, readout_neuron_ids in enumerate(self.network['readout_neuron_ids']):
-        #     if len(self.network['readout_neuron_ids']) == 2 and i == 0:
-        #         continue
-        #     sel = np.zeros(self.n_neurons)
-        #     sel[readout_neuron_ids] = 1.
-        #     times, ids = np.where(
-        #         spikes[self.batch_ind] * sel[None, :].astype(float))
-        #     _y = self.neuron_id_to_y[ids]
-        #     ax.plot(times, _y, '.', color='k', ms=ms, alpha=alpha)
-
-        ###########################
-        ax.plot([-1, -1], [-1, -1], ".", color="pink",
-                ms=6, alpha=0.9, label="Htr3a")
-        ax.plot([-1, -1], [-1, -1], ".", color="darkviolet", 
-                ms=6, alpha=0.9, label="Vip")
-        ax.plot([-1, -1], [-1, -1], ".", color="g",
-                ms=6, alpha=0.9, label="Sst")
-        ax.plot([-1, -1], [-1, -1], ".", color="b",
-                ms=6, alpha=0.9, label="Pvalb")
-        ax.plot([-1, -1], [-1, -1], ".", color="r",
-                ms=6, alpha=0.9, label="Excitatory")
-        # ax.plot([-1, -1], [-1, -1], '.', color='k',
-        #         ms=4, alpha=.9, label='Readout (L5e)')
-
-        # bg = patches.Rectangle((480 / 2050 * seq_len, 0), 300 / 2050 * seq_len,
-        #                        220 / 1000 * self.n_neurons, color='white', alpha=.9, zorder=101)
-        # ax.add_patch(bg)
-        # ax.legend(frameon=True, facecolor='white', framealpha=.9, edgecolor='white',
-        #           fontsize=5 * scale, loc='center', bbox_to_anchor=(.3, .12)).set_zorder(102)
-        ax.axvline(
-            self.stimuli_init_time,
-            linestyle="dashed",
-            color="k",
-            linewidth=1.5,
-            alpha=1,
-        )
-        ax.axvline(
-            self.stimuli_end_time, linestyle="dashed", color="k", linewidth=1.5, alpha=1
-        )
-        ax.set_ylim([0, self.n_neurons])
-        ax.set_yticks([0, self.n_neurons])
-        ax.set_ylabel("Network Neuron ID", fontsize=20)
-        ax.set_xlim([0, seq_len])
-        ax.set_xticks([0, seq_len])
-        ax.tick_params(axis="both", which="major", labelsize=18)
-
-
-class DriftingGrating:
-    def __init__(
-        self,
-        scale=2.0,
-        frequency=2.0,
-        stimuli_init_time=500,
-        stimuli_end_time=1500,
-        reverse=False,
-        marker_size=1.0,
-        alpha=1,
-        color="g",
-    ):
-        self.marker_size = marker_size
-        self.alpha = alpha
-        self.color = color
-        self.scale = scale
-        self.stimuli_init_time = stimuli_init_time
-        self.stimuli_end_time = stimuli_end_time
-        self.reverse = reverse
-        self.frequency = frequency
-
-    def __call__(self, ax, simulation_length, stimulus_length=None):
-        if stimulus_length is None:
-            stimulus_length = simulation_length
-
-        times = np.arange(stimulus_length)
-        stimuli_speed = np.zeros((stimulus_length))
-        if self.reverse:
-            stimuli_speed[: self.stimuli_init_time] = self.frequency
-            stimuli_speed[self.stimuli_end_time:] = self.frequency
-        else:
-            stimuli_speed[
-                self.stimuli_init_time: self.stimuli_end_time
-            ] = self.frequency
-
-        ax.plot(
-            times,
-            stimuli_speed,
-            color=self.color,
-            ms=self.marker_size,
-            alpha=self.alpha,
-            linewidth=2 * self.scale,
-        )
-        ax.set_ylabel("TF \n [Hz]")
-        ax.set_yticks([0, self.frequency])
-        ax.set_yticklabels(["0", f"{self.frequency}"])
-        ax.set_xlim([0, stimulus_length])
-        ax.set_xticks(np.linspace(0, stimulus_length, 6))
-        ax.set_xticklabels([str(int(x))
-                           for x in np.linspace(0, simulation_length, 6)])
-        # ax.set_xlabel('Time [ms]', fontsize=20)
-        ax.set_xlabel("Time [ms]")
-        # ax.tick_params(axis='both', which='major', labelsize=18)
-
-
-class LGN_sample_plot:
-    # Plot one realization of the LGN units response
-    def __init__(
-        self,
-        firing_rates,
-        spikes,
-        stimuli_init_time=500,
-        stimuli_end_time=1500,
-        images_dir="Images",
-        n_samples=2,
-        directory="LGN units",
-    ):
-        self.firing_rates = firing_rates[0, :, :]
-        self.spikes = spikes
-        self.stimuli_init_time = stimuli_init_time
-        self.stimuli_end_time = stimuli_end_time
-        self.firing_rates_shape = self.firing_rates.shape
-        self.n_samples = n_samples
-        self.images_dir = images_dir
-        self.directory = directory
-
-    def __call__(self):
-        for neuron_idx in np.random.choice(
-            range(self.firing_rates_shape[1]), size=self.n_samples
-        ):
-            times = np.linspace(
-                0, self.firing_rates_shape[0], self.firing_rates_shape[0]
-            )
-
-            fig, axs = plt.subplots(2, sharex=True)
-            axs[0].plot(
-                times, self.firing_rates[:, neuron_idx], color="r", ms=1, alpha=0.7
-            )
-            axs[0].set_ylabel("Firing rate [Hz]")
-            axs[1].plot(
-                times, self.spikes[0, :, neuron_idx], color="b", ms=1, alpha=0.7
-            )
-            axs[1].set_yticks([0, 1])
-            axs[1].set_ylim(0, 1)
-            axs[1].set_xlabel("Time [ms]")
-            axs[1].set_ylabel("Spikes")
-
-            for subplot in range(2):
-                axs[subplot].axvline(
-                    self.stimuli_init_time,
-                    linestyle="dashed",
-                    color="gray",
-                    linewidth=3,
-                )
-                axs[subplot].axvline(
-                    self.stimuli_end_time, linestyle="dashed", color="gray", linewidth=3
-                )
-
-            fig.suptitle(f"LGN unit idx:{neuron_idx}")
-            path = os.path.join(self.images_dir, self.directory)
-            os.makedirs(path, exist_ok=True)
-            fig.savefig(os.path.join(
-                path, f"LGN unit idx_{neuron_idx}.png"), dpi=300)
-            # close figure
-            plt.close(fig)
-
-
-class PopulationActivity:
-    def __init__(
-        self,
-        n_neurons,
-        network,
-        stimuli_init_time=500,
-        stimuli_end_time=1500,
-        image_path="",
-        data_dir="",
-    ):
-        self.data_dir = data_dir
-        self.n_neurons = n_neurons
-        self.network = network
-        self.stimuli_init_time = stimuli_init_time
-        self.stimuli_end_time = stimuli_end_time
-        self.images_path = image_path
-        os.makedirs(self.images_path, exist_ok=True)
-
-    def __call__(self, spikes, plot_core_only=True, bin_size=10):
-        if plot_core_only:
-            if self.n_neurons > 66634:
-                self.n_neurons = 66634
-            self.core_mask = other_v1_utils.isolate_core_neurons(
-                self.network, data_dir=self.data_dir
-            )
-        else:
-            self.core_mask = np.full(self.n_neurons, True)
-
-        self.spikes = np.array(spikes)[0, :, self.core_mask]
-        self.spikes = np.transpose(self.spikes)
-        self.neurons_ordering()
-        self.plot_populations_activity(bin_size)
-        self.subplot_populations_activity(bin_size)
-
-    def neurons_ordering(self):
-        node_types = pd.read_csv(
-            os.path.join(self.data_dir, "network/v1_node_types.csv"), sep=" "
-        )
-        path_to_h5 = os.path.join(self.data_dir, "network/v1_nodes.h5")
-        node_h5 = h5py.File(path_to_h5, mode="r")
-        node_type_id_to_pop_name = dict()
-        for nid in np.unique(node_h5["nodes"]["v1"]["node_type_id"]):
-            # if not np.unique all of the 230924 model neurons ids are considered,
-            # but nearly all of them are repeated since there are only 111 different indices
-            ind_list = np.where(node_types.node_type_id == nid)[0]
-            assert len(ind_list) == 1
-            node_type_id_to_pop_name[nid] = node_types.pop_name[ind_list[0]]
-
-        node_type_ids = np.array(node_h5["nodes"]["v1"]["node_type_id"])
-        # Select population names of neurons in the present network (core)
-        true_node_type_ids = node_type_ids[
-            self.network["tf_id_to_bmtk_id"][self.core_mask]
-        ]
-        # Now order the pop_names according to their layer and type
-        pop_orders = dict(
-            sorted(
-                node_type_id_to_pop_name.items(), key=lambda item: pop_ordering(item[1])
-            )
-        )
-
-        # Now we convert the neuron id (related to its pop_name) to an index related to its position in the y axis
-        neuron_id_to_y = (
-            np.zeros(self.n_neurons, np.int32) - 1
-        )  # rest 1 to check at the end if every neuron has an index
-        current_ind = 0
-        self.layer_bounds = []
-        self.ie_bounds = []
-        current_pop_name = "e0"
-
-        for pop_id, pop_name in pop_orders.items():
-            # choose all the neurons of the given pop_id
-            sel = true_node_type_ids == pop_id
-            _n = np.sum(sel)
-            # order the neurons by type in the y axis
-            neuron_id_to_y[sel] = np.arange(current_ind, current_ind + _n)
-            if int(pop_name[1]) > int(current_pop_name[1]):
-                # register the change of layer
-                self.layer_bounds.append(current_ind)
-            if current_pop_name[0] == "i" and pop_name[0] == "e":
-                # register the change of neuron type: exc -> inh
-                self.ie_bounds.append(current_ind)
-            current_ind += _n
-            current_pop_name = pop_name
-
-        # check that an y id has been given to every neuron
-        assert np.sum(neuron_id_to_y < 0) == 0
-        self.y_to_neuron_id = np.zeros(self.n_neurons, np.int32)
-        self.y_to_neuron_id[neuron_id_to_y] = np.arange(self.n_neurons)
-        assert np.all(
-            self.y_to_neuron_id[neuron_id_to_y] == np.arange(self.n_neurons))
-
-    def plot_populations_activity(self, bin_size=10):
-        layers_label = ["i1", "i23", "e23", "i4", "e4", "i5", "e5", "i6", "e6"]
-        neuron_class_bounds = np.concatenate(
-            (self.ie_bounds, self.layer_bounds))
-        neuron_class_bounds = np.append(neuron_class_bounds, self.n_neurons)
-        neuron_class_bounds.sort()
-
-        for idx, label in enumerate(layers_label):
-            init_idx = neuron_class_bounds[idx]
-            end_idx = neuron_class_bounds[idx + 1]
-            neuron_ids = self.y_to_neuron_id[init_idx:end_idx]
-            n_neurons_class = len(neuron_ids)
-            class_spikes = self.spikes[:, neuron_ids]
-            m, n = class_spikes.shape
-            H, W = int(m / bin_size), 1  # block-size
-            n_spikes_bin = class_spikes.reshape(
-                H, m // H, W, n // W).sum(axis=(1, 3))
-            population_activity = n_spikes_bin / \
-                (n_neurons_class * bin_size * 0.001)
-
-            fig = plt.figure()
-            plt.plot(
-                np.arange(0, self.spikes.shape[0], bin_size), population_activity)
-            plt.axvline(
-                self.stimuli_init_time,
-                linestyle="dashed",
-                color="gray",
-                linewidth=1,
-                zorder=10,
-            )
-            plt.axvline(
-                self.stimuli_end_time,
-                linestyle="dashed",
-                color="gray",
-                linewidth=1,
-                zorder=10,
-            )
-            plt.xlabel("Time (ms)")
-            plt.ylabel("Population activity (Hz)")
-            plt.suptitle(f"Population activity of {label} neurons")
-            path = os.path.join(self.images_path, "Populations activity")
-            os.makedirs(path, exist_ok=True)
-            fig.tight_layout()
-            fig.savefig(os.path.join(
-                path, f"{label}_population_activity.png"), dpi=300)
-            plt.close(fig)
-
-    def subplot_populations_activity(self, bin_size=10):
-        layers_label = [
-            "Inhibitory L1 neurons",
-            "Inhibitory L23 neurons",
-            "Excitatory L23 neurons",
-            "Inhibitory L4 neurons",
-            "Excitatory L4 neurons",
-            "Inhibitory L5 neurons",
-            "Excitatory L5 neurons",
-            "Inhibitory L6 neurons",
-            "Excitatory L6 neurons",
-        ]
-        neuron_class_bounds = np.concatenate(
-            (self.ie_bounds, self.layer_bounds))
-        neuron_class_bounds = np.append(neuron_class_bounds, self.n_neurons)
-        neuron_class_bounds.sort()
-
-        population_activity_dict = {}
-
-        for idx, label in enumerate(layers_label):
-            init_idx = neuron_class_bounds[idx]
-            end_idx = neuron_class_bounds[idx + 1]
-            neuron_ids = self.y_to_neuron_id[init_idx:end_idx]
-            n_neurons_class = len(neuron_ids)
-            class_spikes = self.spikes[:, neuron_ids]
-            m, n = class_spikes.shape
-            H, W = int(m / bin_size), 1  # block-size
-            n_spikes_bin = class_spikes.reshape(
-                H, m // H, W, n // W).sum(axis=(1, 3))
-            population_activity = n_spikes_bin / \
-                (n_neurons_class * bin_size * 0.001)
-            population_activity_dict[label] = population_activity
-
-        time = np.arange(0, self.spikes.shape[0], bin_size)
-        fig = plt.figure(constrained_layout=False)
-        # fig.set_constrained_layout_pads(w_pad=4 / 72, h_pad=4 / 72, hspace=0.15, wspace=0.15)
-        ax1 = plt.subplot(5, 1, 1)
-        plt.plot(
-            time,
-            population_activity_dict["Inhibitory L1 neurons"],
-            label="Inhibitory L1 neurons",
-            color="b",
-        )
-        plt.legend(fontsize=6)
-        plt.tick_params(axis="both", labelsize=7)
-        # plt.xlabel('Time (ms)', fontsize=7)
-        plt.setp(ax1.get_xticklabels(), visible=False)
-        plt.ylabel("Population \n activity (Hz)", fontsize=7)
-        plt.axvline(
-            self.stimuli_init_time,
-            linestyle="dashed",
-            color="gray",
-            linewidth=1,
-            zorder=10,
-        )
-        plt.axvline(
-            self.stimuli_end_time,
-            linestyle="dashed",
-            color="gray",
-            linewidth=1,
-            zorder=10,
-        )
-
-        ax2 = None
-        for i in range(3, 9):
-            if i % 2 == 1:
-                ax1 = plt.subplot(5, 2, i, sharex=ax1, sharey=ax1)
-                plt.plot(
-                    time,
-                    population_activity_dict[layers_label[i - 2]],
-                    label=layers_label[i - 2],
-                    color="b",
-                )
-                plt.ylabel("Population \n activity (Hz)", fontsize=7)
-                plt.setp(ax1.get_xticklabels(), visible=False)
-                plt.legend(fontsize=6, loc="upper right")
-                plt.tick_params(axis="both", labelsize=7)
-                plt.axvline(
-                    self.stimuli_init_time,
-                    linestyle="dashed",
-                    color="gray",
-                    linewidth=1,
-                    zorder=10,
-                )
-                plt.axvline(
-                    1500, linestyle="dashed", color="gray", linewidth=1, zorder=10
-                )
-            else:
-                if ax2 == None:
-                    ax2 = plt.subplot(5, 2, i, sharex=ax1)
-                else:
-                    ax2 = plt.subplot(5, 2, i, sharex=ax2, sharey=ax2)
-                plt.plot(
-                    time,
-                    population_activity_dict[layers_label[i - 2]],
-                    label=layers_label[i - 2],
-                    color="r",
-                )
-                plt.setp(ax2.get_xticklabels(), visible=False)
-                plt.legend(fontsize=6, loc="upper right")
-                plt.tick_params(axis="both", labelsize=7)
-                plt.axvline(
-                    self.stimuli_init_time,
-                    linestyle="dashed",
-                    color="gray",
-                    linewidth=1,
-                    zorder=10,
-                )
-                plt.axvline(
-                    self.stimuli_end_time,
-                    linestyle="dashed",
-                    color="gray",
-                    linewidth=1,
-                    zorder=10,
-                )
-
-        ax1 = plt.subplot(5, 2, 9, sharex=ax1, sharey=ax1)
-        plt.plot(
-            time,
-            population_activity_dict[layers_label[7]],
-            label=layers_label[7],
-            color="b",
-        )
-        plt.ylabel("Population \n activity (Hz)", fontsize=7)
-        plt.xlabel("Time [ms]", fontsize=7)
-        plt.tick_params(axis="both", labelsize=7)
-        plt.legend(fontsize=6, loc="upper right")
-        plt.axvline(
-            self.stimuli_init_time,
-            linestyle="dashed",
-            color="gray",
-            linewidth=1,
-            zorder=10,
-        )
-        plt.axvline(
-            self.stimuli_end_time,
-            linestyle="dashed",
-            color="gray",
-            linewidth=1,
-            zorder=10,
-        )
-
-        ax2 = plt.subplot(5, 2, 10, sharex=ax2, sharey=ax2)
-        plt.plot(
-            time,
-            population_activity_dict[layers_label[8]],
-            label=layers_label[8],
-            color="r",
-        )
-        plt.xlabel("Time [ms]", fontsize=7)
-        plt.tick_params(axis="both", labelsize=7)
-        plt.legend(fontsize=6, loc="upper right")
-        plt.axvline(
-            self.stimuli_init_time,
-            linestyle="dashed",
-            color="gray",
-            linewidth=1,
-            zorder=10,
-        )
-        plt.axvline(
-            self.stimuli_end_time,
-            linestyle="dashed",
-            color="gray",
-            linewidth=1,
-            zorder=10,
-        )
-
-        plt.subplots_adjust(
-            left=0.1, bottom=0.07, right=0.99, top=0.99, wspace=0.17, hspace=0.17
-        )
-
-        path = os.path.join(self.images_path, "Populations activity")
-        os.makedirs(path, exist_ok=True)
-        # fig.tight_layout()
-        fig.savefig(os.path.join(
-            path, "subplot_population_activity.png"), dpi=300)
-        plt.close(fig)
-
-
-def calculate_Firing_Rate(z, drifting_gratings_init=500, drifting_gratings_end=2500):
-    dg_spikes = z[:, drifting_gratings_init:drifting_gratings_end, :]
-    # if the number of dimensions of dg_spikes is 2, reshape it to 3 adding an additional first dimension
-    # if dg_spikes.ndim == 2:
-    #     dg_spikes = dg_spikes.reshape(1, dg_spikes.shape[0], dg_spikes.shape[1])
-    mean_dg_spikes = np.mean(dg_spikes, axis=0)
-    mean_firing_rates = np.sum(mean_dg_spikes, axis=0)/((drifting_gratings_end-drifting_gratings_init)/1000)
-    
-    return mean_firing_rates
-
-def calculate_OSI_DSI(rates_df, network, DG_angles=range(0,360, 45), core_radius=None, core_mask=None, remove_zero_rate_neurons=True):
-    
-    # Get the pop names of the neurons
-    if core_radius is not None:
-        pop_names = other_v1_utils.pop_names(network, core_radius=core_radius) 
-    else:
-        pop_names = other_v1_utils.pop_names(network)
-
-    # Get the number of neurons and DG angles
-    n_neurons = len(pop_names)
-    node_ids = np.arange(n_neurons)
-    
-    # Get the firing rates for every neuron and DG angle
-    all_rates = np.array([g["Ave_Rate(Hz)"] for _, g in rates_df.groupby("DG_angle")]).T
-    average_rates = np.mean(all_rates, axis=1)
-
-    # Find the preferred DG angle for each neuron
-    preferred_angle_ind = np.argmax(all_rates, axis=1)
-    preferred_rates = np.max(all_rates, axis=1)
-    preferred_DG_angle = np.array(DG_angles)[preferred_angle_ind]
-
-    # Calculate the DSI and OSI
-    phase_rad = np.array(DG_angles) * np.pi / 180.0
-    denominator = all_rates.sum(axis=1)
-    # dsi = np.abs((all_rates * np.exp(1j * phase_rad)).sum(axis=1) / denominator)
-    # osi = np.abs((all_rates * np.exp(2j * phase_rad)).sum(axis=1) / denominator)
-
-    dsi = np.where(denominator != 0, 
-               np.abs((all_rates * np.exp(1j * phase_rad)).sum(axis=1)) / denominator, 
-               np.nan)
-    osi = np.where(denominator != 0,
-                np.abs((all_rates * np.exp(2j * phase_rad)).sum(axis=1)) / denominator,
-                np.nan)
-
-
-    print(f"DSI: {dsi}")
-    print(f"dsi shape: {dsi.shape}")
-    print(f"node_ids shape: {node_ids.shape}")
-
-
-    
-    # Save the results in a dataframe
-    osi_df = pd.DataFrame()
-    osi_df["node_id"] = node_ids
-    osi_df["pop_name"] = pop_names
-<<<<<<< HEAD
-    osi_df["DSI"] = dsi[core_mask]
-    osi_df["OSI"] = osi[core_mask]
-    osi_df["preferred_angle"] = preferred_DG_angle[core_mask]
-    osi_df["max_mean_rate(Hz)"] = preferred_rates[core_mask]
-    osi_df["Avg_Rate(Hz)"] = average_rates[core_mask]
-=======
-    osi_df["DSI"] = dsi
-    osi_df["OSI"] = osi
-    osi_df["preferred_angle"] = preferred_DG_angle
-    osi_df["max_mean_rate(Hz)"] = preferred_rates
-    osi_df["Ave_Rate(Hz)"] = average_rates
->>>>>>> 59ac9928
-
-    if remove_zero_rate_neurons:
-        osi_df = osi_df[osi_df["Ave_Rate(Hz)"] != 0]
-
-    return osi_df
-
-
-class ModelMetricsAnalysis:    
-
-    def __init__(self, network, neurons, data_dir='', directory='', filename='', n_trials=1, drifting_gratings_init=50, 
-                 drifting_gratings_end=550, analyze_core_only=True):
-        self.n_neurons = neurons
-        self.network = network
-        self.data_dir = data_dir 
-        self.n_trials = n_trials
-        self.drifting_gratings_init = drifting_gratings_init
-        self.drifting_gratings_end = drifting_gratings_end
-        self.analyze_core_only = analyze_core_only
-        self.directory=directory
-        self.filename = filename
-    
-    def __call__(self, spikes, DG_angles):
-
-        # Isolate the core neurons if necessary
-        if self.analyze_core_only:
-<<<<<<< HEAD
-            # core_neurons = 65871
-            # core_radius = 400
-            core_neurons = 16679  # within 200 um
-            core_radius = 200
-=======
-            core_neurons = 16679 #65871 
-            core_radius = 200 #400
->>>>>>> 59ac9928
-            
-            # Calculate the core_neurons mask
-            if self.n_neurons > core_neurons:
-                self.core_mask = other_v1_utils.isolate_core_neurons(self.network, radius=core_radius, data_dir=self.data_dir) 
-                self.n_neurons = core_neurons
-            else:
-                self.core_mask = np.full(self.n_neurons, True)
-
-        else:
-            self.core_mask = np.full(self.n_neurons, True)
-            core_radius = None
-
-        spikes = spikes[:, :, self.core_mask]
-       
-<<<<<<< HEAD
-        # core_mask does not seem to be used in the following code
-        # TODO: ensure that core_mask is used in the following code
-
-        # Calculate the firing rates along every orientation
-        # DG_angles = np.arange(0, 360, 45)
-        # convert the angle tensor into an array
-        # DG_angles = angle.numpy()[0]
-        # DG_angles = angle.numpy()
-            
-        # if spikes shape is (n_trials, n_neurons, n_time_steps) reshape it to (n_angles, n_trials, n_neurons, n_time_steps)
-=======
-        # Calculate the firing rates along every orientation            
-        # if spikes shape is (n_angles, n_time_steps, n_neurons) reshape it to (n_angles, n_trials, n_time_steps, n_neurons)
->>>>>>> 59ac9928
-        if spikes.shape[0] == len(DG_angles):
-            spikes = spikes.reshape(len(DG_angles), self.n_trials, spikes.shape[-2], self.n_neurons)
-        
-        firing_rates_df = self.create_firing_rates_df(self.n_neurons, spikes, n_trials=self.n_trials, 
-                                                      drifting_gratings_init=self.drifting_gratings_init, drifting_gratings_end=self.drifting_gratings_end, 
-                                                      DG_angles=DG_angles)
-        
-        # Save the firing rates
-        # firing_rates_df.to_csv(os.path.join(self.save_dir, f"V1_DG_firing_rates_df.csv"), sep=" ", index=False)
-
-        # Calculate the orientation and direction selectivity indices
-        metrics_df = calculate_OSI_DSI(firing_rates_df, self.network, DG_angles=DG_angles, core_radius=core_radius, core_mask=self.core_mask)
-        # metrics_df.to_csv(os.path.join(self.directory, f"V1_OSI_DSI_DF.csv"), sep=" ", index=False)
-
-        # Make the boxplots to compare with the neuropixels data
-        if len(DG_angles) == 1:
-            metrics = ["Ave_Rate(Hz)"]
-        else:
-            metrics = ["Rate at preferred direction (Hz)", "OSI", "DSI"]
-
-        boxplot = MetricsBoxplot(save_dir=self.directory, filename=self.filename)
-        boxplot.plot(metrics=metrics, metrics_df=metrics_df)
-
-    def create_firing_rates_df(self, n_neurons, spikes, n_trials=10, drifting_gratings_init=50, 
-                               drifting_gratings_end=550, DG_angles=np.arange(0, 360, 45)):
-        
-        # Calculate the firing rates for each neuron in each orientation
-        firing_rates_df = pd.DataFrame(columns=["DG_angle", "node_id", "Ave_Rate(Hz)"])
-        node_ids = np.arange(n_neurons)
-
-        # Iterate through each orientation
-        for angle_id, angle in enumerate(DG_angles): 
-            # Load the simulation results
-            firingRates = calculate_Firing_Rate(spikes[angle_id, :, :, :], drifting_gratings_init=drifting_gratings_init, drifting_gratings_end=drifting_gratings_end)
-            data = {
-                    "DG_angle": float(angle),
-                    "node_id": node_ids,
-                    "Ave_Rate(Hz)": firingRates
-                }
-            df = pd.DataFrame(data)
-            # Drop empty or all-NA columns before concatenation
-            df = df.dropna(axis=1, how='all')
-            # how many nan rows are there?
-            firing_rates_df = pd.concat([firing_rates_df, df], ignore_index=True)
-
-        return firing_rates_df
-    
-
-class MetricsBoxplot:
-    def __init__(self, save_dir='Metrics_analysis', filename=''):
-        self.save_dir = save_dir
-        self.filename = filename
-        self.osi_dfs = []
-
-    @staticmethod
-    def pop_name_to_cell_type(pop_name):
-        # Convert pop_name in the old format to cell types. E.g., 'e4Rorb' -> 'L4 Exc', 'i4Pvalb' -> 'L4 PV', 'i23Sst' -> 'L2/3 SST'
-        shift = 0  # letter shift for L23
-        layer = pop_name[1]
-        if layer == "2":
-            layer = "2/3"
-            shift = 1
-        elif layer == "1":
-            return "L1 Htr3a"  # special case
-
-        class_name = pop_name[2 + shift :]
-        if class_name == "Pvalb":
-            subclass = "PV"
-        elif class_name == "Sst":
-            subclass = "SST"
-        elif (class_name == "Vip") or (class_name == "Htr3a"):
-            subclass = "VIP"
-        else:  # excitatory
-            subclass = "Exc"
-
-        return f"L{layer} {subclass}"
-
-    @staticmethod
-    def neuropixels_cell_type_to_cell_type(pop_name):
-        # Convert pop_name in the neuropixels cell type to cell types. E.g, 'EXC_L23' -> 'L2/3 Exc', 'PV_L5' -> 'L5 PV'
-        layer = pop_name.split('_')[1]
-        class_name = pop_name.split('_')[0]
-        if "2" in layer:
-            layer = "L2/3"
-        elif layer == "L1":
-            return "L1 Htr3a"  # special case
-        if class_name == "EXC":
-            class_name = "Exc"
-
-        return f"{layer} {class_name}"
-
-    @staticmethod
-    def get_borders(ticklabel):
-        prev_layer = "1"
-        borders = [-0.5]
-        for i in ticklabel:
-            x = i.get_position()[0]
-            text = i.get_text()
-            if text[1] != prev_layer:
-                borders.append(x - 0.5)
-                prev_layer = text[1]
-        borders.append(x + 0.5)
-        return borders
-
-    @staticmethod
-    def draw_borders(ax, borders, ylim):
-        for i in range(0, len(borders), 2):
-            w = borders[i + 1] - borders[i]
-            h = ylim[1] - ylim[0]
-            ax.add_patch(
-                patches.Rectangle((borders[i], ylim[0]), w, h, alpha=0.08, color="k", zorder=-10)
-            )
-        return ax   
-
-    def get_osi_dsi_df(self, metric_file="V1_OSI_DSI_DF.csv", data_source_name="", data_dir=""):
-        # Load the data csv file and remove rows with empty cell type
-        # if metric_file is a dataframe, then do not load it
-        if isinstance(metric_file, pd.DataFrame):
-            df = metric_file
-        else:
-            df = pd.read_csv(f"{data_dir}/{metric_file}", sep=" ")
-
-        # Rename the cell types
-        if data_dir == "Neuropixels_data":
-            df = df[df['cell_type'].notna()]
-            df["cell_type"] = df["cell_type"].apply(self.neuropixels_cell_type_to_cell_type)
-        elif data_dir == 'Billeh_column_metrics':
-            df["cell_type"] = df["pop_name"].apply(self.pop_name_to_cell_type)
-        elif data_dir == "NEST_metrics":
-            df["cell_type"] = df["pop_name"].apply(self.pop_name_to_cell_type)
-            # plot only neurons within 200 um.
-            df = df[(df["x"] ** 2 + df["z"] ** 2) < (200 ** 2)]
-        else:
-            df["cell_type"] = df["pop_name"].apply(self.pop_name_to_cell_type)
-
-        # Rename the maximum rate column
-        df.rename(columns={"max_mean_rate(Hz)": "Rate at preferred direction (Hz)"}, inplace=True)
-        # df.rename(columns={"Ave_Rate(Hz)": "Average rate (Hz)"}, inplace=True)
-
-        # Cut off neurons with low firing rate at the preferred direction
-        nonresponding = df["Rate at preferred direction (Hz)"] < 0.5
-        df.loc[nonresponding, "OSI"] = np.nan
-        df.loc[nonresponding, "DSI"] = np.nan
-
-        # Sort the neurons by neuron types
-        df = df.sort_values(by="cell_type")
-
-        # Add a column for the data source name
-        if len(data_source_name) > 0:
-            df["data_type"] = data_source_name
-        else:
-            df["data_type"] = data_dir
-
-        columns = ["cell_type", "data_type", "Rate at preferred direction (Hz)", "OSI", "DSI", 'Ave_Rate(Hz)']
-        df = df[columns]
-
-        return df
-
-    def plot(self, metrics=["Rate at preferred direction (Hz)", "OSI", "DSI"], metrics_df=None):
-        # Get the dataframes for the model and Neuropixels OSI and DSI 
-        if metrics_df is None:
-            metrics_df = f"V1_OSI_DSI_DF.csv"
-
-        # print(metrics_df)
-
-        self.osi_dfs.append(self.get_osi_dsi_df(metric_file=metrics_df, data_source_name="V1 GLIF model", data_dir=self.save_dir))
-        self.osi_dfs.append(self.get_osi_dsi_df(metric_file=f"V1_OSI_DSI_DF.csv", data_source_name="Neuropixels", data_dir='Neuropixels_data'))
-        self.osi_dfs.append(self.get_osi_dsi_df(metric_file=f"V1_OSI_DSI_DF.csv", data_source_name="Billeh et al (2020)", data_dir='Billeh_column_metrics'))
-        self.osi_dfs.append(self.get_osi_dsi_df(metric_file=f"V1_OSI_DSI_DF_pop_name.csv", data_source_name="NEST simulation", data_dir='NEST_metrics'))
-        
-        df = pd.concat(self.osi_dfs, ignore_index=True)
-        # df.to_csv(os.path.join('Borrar', f"help_DG_firing_rates_df.csv"), sep=" ", index=False)
-
-        # Create a figure to compare several model metrics against Neuropixels data
-        n_metrics = len(metrics)
-        height = int(7*n_metrics)
-        fig, axs = plt.subplots(n_metrics, 1, figsize=(12, height))
-        # fig, axs = plt.subplots(n_metrics, 1, figsize=(12, 20))
-        if n_metrics == 1:
-            axs = [axs]
-
-        color_pal = {
-            "V1 GLIF model": "tab:orange",
-            "Neuropixels": "tab:gray",
-            "Billeh et al (2020)": "tab:blue",
-            "NEST simulation": "tab:pink"
-        }
-
-        # Establish the order of the neuron types in the boxplots
-        cell_type_order = np.sort(df['cell_type'].unique())
-
-        for idx, metric in enumerate(metrics):
-            if metric in ["Rate at preferred direction (Hz)", 'Ave_Rate(Hz)']:
-                ylims = [0, 100]
-            else:
-                ylims = [0, 1]
-
-            plot_one_metric(axs[idx], df, metric, ylims, color_pal, hue_order=cell_type_order)
-
-        axs[0].legend(loc="upper right", fontsize=16)
-        if len(axs) > 1:
-            for i in range(len(axs)-1):
-                axs[i].set_xticklabels([])
-
-        xticklabel = axs[n_metrics-1].get_xticklabels()
-        for label in xticklabel:
-            label.set_fontsize(14)
-            label.set_weight("bold")
-
-        plt.tight_layout()
-        plt.savefig(os.path.join(self.save_dir, self.filename+'.png'), dpi=300, transparent=False)
-        plt.close()
-
-
-def plot_one_metric(ax, df, metric_name, ylim, cpal=None, hue_order=None):
-
-    sns.boxplot(
-        x="cell_type",
-        y=metric_name,
-        hue="data_type",
-        order=hue_order,
-        data=df,
-        ax=ax,
-        width=0.7,
-        palette=cpal,
-    )
-    ax.tick_params(axis="x", labelrotation=90)
-    ax.set_ylim(ylim)
-    ax.set_xlabel("")
-    # Modify the label sizes
-    ax.set_ylabel(metric_name, fontsize=16)
-    yticklabel = ax.get_yticklabels()
-    for label in yticklabel:
-        label.set_fontsize(14)
-
-    # Apply shadings to each layer
-    xticklabel = ax.get_xticklabels()
-    borders = MetricsBoxplot.get_borders(xticklabel)
-    MetricsBoxplot.draw_borders(ax, borders, ylim)
-
-    # Hide the legend
-    ax.get_legend().remove()
-
+import os
+
+import h5py
+import matplotlib.pyplot as plt
+import numpy as np
+import pandas as pd
+from matplotlib import patches
+import seaborn as sns
+from . import other_v1_utils, toolkit
+
+
+class InputActivityFigure:
+    def __init__(
+        self,
+        network,
+        data_dir,
+        images_dir="Images",
+        filename="Raster_plot",
+        batch_ind=0,
+        scale=3.0,
+        frequency=2,
+        stimuli_init_time=500,
+        stimuli_end_time=1500,
+        reverse=False,
+        plot_core_only=True,
+    ):
+        self.figure = plt.figure(
+            figsize=toolkit.cm2inch((15 * scale, 11 * scale)))
+        gs = self.figure.add_gridspec(10, 1)
+        self.input_ax = self.figure.add_subplot(gs[:3])
+        self.activity_ax = self.figure.add_subplot(gs[3:-1])
+        self.drifting_grating_ax = self.figure.add_subplot(gs[-1])
+
+        self.inputs_plot = RasterPlot(
+            batch_ind=batch_ind,
+            stimuli_init_time=stimuli_init_time,
+            stimuli_end_time=stimuli_end_time,
+            scale=scale,
+            y_label="LGN Neuron ID",
+            alpha=0.05,
+        )
+        self.laminar_plot = LaminarPlot(
+            network,
+            data_dir,
+            batch_ind=batch_ind,
+            stimuli_init_time=stimuli_init_time,
+            stimuli_end_time=stimuli_end_time,
+            scale=scale,
+            alpha=0.2,
+            plot_core_only=plot_core_only,
+        )
+        self.drifting_grating_plot = DriftingGrating(
+            frequency=frequency,
+            stimuli_init_time=stimuli_init_time,
+            stimuli_end_time=stimuli_end_time,
+            reverse=reverse,
+            scale=scale,
+        )
+
+        self.tightened = True  # False
+        self.scale = scale
+        self.network = network
+        self.n_neurons = self.network["n_nodes"]
+        self.batch_ind = batch_ind
+        self.plot_core_only = plot_core_only
+        self.images_dir = images_dir
+        self.filename = filename
+
+    def __call__(self, inputs, spikes):
+        self.input_ax.clear()
+        self.activity_ax.clear()
+        self.drifting_grating_ax.clear()
+
+        self.inputs_plot(self.input_ax, inputs)
+        self.input_ax.set_xticklabels([])
+        toolkit.apply_style(self.input_ax, scale=self.scale)
+
+        self.laminar_plot(self.activity_ax, spikes)
+        self.activity_ax.set_xticklabels([])
+        toolkit.apply_style(self.activity_ax, scale=self.scale)
+
+        simulation_length = spikes.shape[1]
+        self.drifting_grating_plot(self.drifting_grating_ax, simulation_length)
+        toolkit.apply_style(self.drifting_grating_ax, scale=self.scale)
+
+        if not self.tightened:
+            self.figure.tight_layout()
+            self.tightened = True
+
+        self.figure.savefig(
+            os.path.join(self.images_dir, self.filename), dpi=300, transparent=False
+        )
+
+        plt.close(self.figure)
+
+        # return self.figure
+
+
+class InputActivityFigureWithoutStimulus:
+    def __init__(
+        self,
+        network,
+        data_dir,
+        images_dir="Images",
+        filename="Raster_plot",
+        batch_ind=0,
+        scale=3.0,
+        stimuli_init_time=500,
+        stimuli_end_time=1500,
+        plot_core_only=True,
+    ):
+        self.figure = plt.figure(
+            figsize=toolkit.cm2inch((15 * scale, 11 * scale)))
+        gs = self.figure.add_gridspec(10, 1)
+        self.input_ax = self.figure.add_subplot(gs[:3])
+        self.activity_ax = self.figure.add_subplot(gs[3:])
+
+        self.inputs_plot = RasterPlot(
+            batch_ind=batch_ind,
+            stimuli_init_time=500,
+            stimuli_end_time=1500,
+            scale=scale,
+            y_label="LGN Neuron ID",
+            alpha=0.05,
+        )
+        self.laminar_plot = LaminarPlot(
+            network,
+            data_dir,
+            batch_ind=batch_ind,
+            stimuli_init_time=500,
+            stimuli_end_time=1500,
+            scale=scale,
+            alpha=0.2,
+            plot_core_only=plot_core_only,
+        )
+
+        self.tightened = True  # False
+        self.scale = scale
+        self.network = network
+        self.n_neurons = self.network["n_nodes"]
+        self.batch_ind = batch_ind
+        self.plot_core_only = plot_core_only
+        self.images_dir = images_dir
+        self.filename = filename
+
+    def __call__(self, inputs, spikes):
+        self.input_ax.clear()
+        self.activity_ax.clear()
+
+        self.inputs_plot(self.input_ax, inputs)
+        self.input_ax.set_xticklabels([])
+        toolkit.apply_style(self.input_ax, scale=self.scale)
+
+        self.laminar_plot(self.activity_ax, spikes)
+        self.activity_ax.set_xticklabels([])
+        toolkit.apply_style(self.activity_ax, scale=self.scale)
+
+        # self.drifting_grating_plot(self.drifting_grating_ax, spikes)
+        # toolkit.apply_style(self.drifting_grating_ax, scale=self.scale)
+
+        if not self.tightened:
+            self.figure.tight_layout()
+            self.tightened = True
+
+        self.figure.savefig(
+            os.path.join(self.images_dir, self.filename), dpi=300, transparent=False
+        )
+
+        # return self.figure
+        plt.close(self.figure)
+
+
+def pop_ordering(x):
+    if (
+        x[1:3].count("23") > 0
+    ):  # count('str') finds if the string belongs to the given string
+        # Those neurons belonging to layers 2/3 assign then to layer 2 by default (representation purposes)
+        p_c = 2  # p_c represents the layer number
+    else:
+        p_c = int(x[1:2])
+    if x[0] == "e":
+        inter_order = (
+            4  # inter_order represents the neurons type order inside the layer
+        )
+    elif x.count("Vip") or x.count("Htr3a") > 0:
+        inter_order = 1
+    elif x.count("Sst") > 0:
+        inter_order = 2
+    elif x.count("Pvalb") > 0:
+        inter_order = 3
+    else:
+        print(x)
+        raise ValueError()
+    ordering = p_c * 10 + inter_order
+    return ordering
+
+
+class RasterPlot:
+    def __init__(
+        self,
+        batch_ind=0,
+        stimuli_init_time=500,
+        stimuli_end_time=1500,
+        scale=2.0,
+        marker_size=1.0,
+        alpha=0.03,
+        color="r",
+        y_label="Neuron ID",
+    ):
+        self.batch_ind = batch_ind
+        self.stimuli_init_time = stimuli_init_time
+        self.stimuli_end_time = stimuli_end_time
+        self.scale = scale
+        self.marker_size = marker_size
+        self.alpha = alpha
+        self.color = color
+        self.y_label = y_label
+
+    def __call__(self, ax, spikes):
+        # This method plots the spike train (spikes) that enters the network
+        n_elements = np.prod(spikes.shape)
+        non_binary_frac = (
+            np.sum(np.logical_and(spikes > 1e-3, spikes < 1 - 1e-3)) / n_elements
+        )
+        if non_binary_frac > 0.01:
+            rate = -np.log(1 - spikes[self.batch_ind] / 1.3) * 1000
+            # rate = rate.reshape((rate.shape[0], int(rate.shape[1] / 100), 100)).mean(-1)
+            p = ax.pcolormesh(rate.T, cmap="cividis")
+            toolkit.do_inset_colorbar(ax, p, "")
+            ax.set_ylim([0, rate.shape[-1]])
+            ax.set_yticks([0, rate.shape[-1]])
+            # ax.set_yticklabels([0, rate.shape[-1] * 100])
+            ax.set_yticklabels([0, rate.shape[-1]])
+            ax.set_ylabel(self.y_label, fontsize=20)
+        else:
+            # Take the times where the spikes occur
+            times, ids = np.where(
+                spikes[self.batch_ind].astype(float) > 0.5)
+            ax.plot(
+                times, ids, ".", color=self.color, ms=self.marker_size, alpha=self.alpha
+            )
+            ax.set_ylim([0, spikes.shape[-1]])
+            ax.set_yticks([0, spikes.shape[-1]])
+            ax.set_ylabel(self.y_label, fontsize=20)
+
+        ax.axvline(
+            self.stimuli_init_time,
+            linestyle="dashed",
+            color="k",
+            linewidth=1.5,
+            alpha=1,
+        )
+        ax.axvline(
+            self.stimuli_end_time, linestyle="dashed", color="k", linewidth=1.5, alpha=1
+        )
+        ax.set_xlim([0, spikes.shape[1]])
+        ax.set_xticks([0, spikes.shape[1]])
+        ax.tick_params(axis="both", which="major", labelsize=18)
+
+
+class LaminarPlot:
+    def __init__(
+        self,
+        network,
+        data_dir,
+        batch_ind=0,
+        stimuli_init_time=500,
+        stimuli_end_time=1500,
+        scale=2.0,
+        marker_size=1.0,
+        alpha=0.2,
+        plot_core_only=True,
+    ):
+        self.batch_ind = batch_ind
+        self.stimuli_init_time = stimuli_init_time
+        self.stimuli_end_time = stimuli_end_time
+        self.scale = scale
+        self.marker_size = marker_size
+        self.alpha = alpha
+        self.data_dir = data_dir
+        self.network = network
+        self.n_neurons = network["n_nodes"]
+
+        if plot_core_only:
+            core_neurons = 16679 #65871 
+            core_radius = 200 #400
+            if self.n_neurons > core_neurons:
+                self.n_neurons = core_neurons
+            self.core_mask = other_v1_utils.isolate_core_neurons(
+                self.network, radius=core_radius, data_dir=self.data_dir
+            )
+        else:
+            self.core_mask = np.full(self.n_neurons, True)
+
+         # use the true_pop_names, true_node_type_ids to create a dictionary with the node_type_id as key and the pop_name as value
+        # since many of them are repeated we can use the unique function to get the unique pop_names
+
+        node_types = pd.read_csv(
+            os.path.join(self.data_dir, "network/v1_node_types.csv"), sep=" "
+        )
+        path_to_h5 = os.path.join(self.data_dir, "network/v1_nodes.h5")
+        with h5py.File(path_to_h5, mode='r') as node_h5:
+            # Create mapping from node_type_id to pop_name
+            node_types.set_index('node_type_id', inplace=True)
+            node_type_id_to_pop_name = node_types['pop_name'].to_dict()
+
+            # Map node_type_id to pop_name for all neurons and select population names of neurons in the present network 
+            node_type_ids = node_h5['nodes']['v1']['node_type_id'][()][network['tf_id_to_bmtk_id']]
+            true_pop_names = np.array([node_type_id_to_pop_name[nid] for nid in node_type_ids])
+
+            # Select population names of neurons in the present network (core)
+            true_pop_names = true_pop_names[self.core_mask]
+            true_node_type_ids = node_type_ids[self.core_mask]
+
+
+        # node_h5 = h5py.File(path_to_h5, mode="r")
+
+        # node_type_id_to_pop_name = dict()
+        # for nid in np.unique(node_h5["nodes"]["v1"]["node_type_id"]):
+        #     # if not np.unique all of the 230924 model neurons ids are considered,
+        #     # but nearly all of them are repeated since there are only 111 different indices
+        #     ind_list = np.where(node_types.node_type_id == nid)[0]
+        #     assert len(ind_list) == 1
+        #     node_type_id_to_pop_name[nid] = node_types.pop_name[ind_list[0]]
+
+        # node_type_ids = np.array(node_h5["nodes"]["v1"]["node_type_id"])
+        # true_pop_names = []  # it contains the pop_name of all the 230,924 neurons
+        # for nid in node_h5["nodes"]["v1"]["node_type_id"]:
+        #     true_pop_names.append(node_type_id_to_pop_name[nid])
+
+        # # Select population names of neurons in the present network (core)
+        # true_pop_names = np.array(true_pop_names)[network["tf_id_to_bmtk_id"]][self.core_mask]
+        # true_node_type_ids = node_type_ids[network["tf_id_to_bmtk_id"]][self.core_mask]
+    
+        # Now order the pop_names
+        #  according to their layer and type
+        pop_orders = dict(
+            sorted(
+                node_type_id_to_pop_name.items(), key=lambda item: pop_ordering(item[1])
+            )
+        )
+
+        # Now we convert the neuron id (related to its pop_name) to an index related to its position in the y axis
+        neuron_id_to_y = (
+            np.zeros(self.n_neurons, np.int32) - 1
+        )  # rest 1 to check at the end if every neuron has an index
+        current_ind = 0
+
+        self.e_mask = np.zeros(self.n_neurons, np.bool_)
+        self.htr3a_mask = np.zeros(self.n_neurons, np.bool_)
+        self.vip_mask = np.zeros(self.n_neurons, np.bool_)
+        self.sst_mask = np.zeros(self.n_neurons, np.bool_)
+        self.pvalb_mask = np.zeros(self.n_neurons, np.bool_)
+
+        layer_bounds = []
+        ie_bounds = []
+        current_pop_name = "e0"
+
+        for pop_id, pop_name in pop_orders.items():
+            # choose all the neurons of the given pop_id
+            sel = true_node_type_ids == pop_id
+            _n = np.sum(sel)
+            # order the neurons by type in the y axis
+            neuron_id_to_y[sel] = np.arange(current_ind, current_ind + _n)
+
+            if int(pop_name[1]) > int(current_pop_name[1]):
+                # register the change of layer
+                layer_bounds.append(current_ind)
+            if current_pop_name[0] == "i" and pop_name[0] == "e":
+                # register the change of neuron type: exc -> inh
+                ie_bounds.append(current_ind)
+
+            # #Now introduce the masks for the different neuron types
+            if pop_name[0] == "e":
+                self.e_mask = np.logical_or(self.e_mask, sel)
+            elif pop_name.count("Htr3a") > 0:
+                self.htr3a_mask = np.logical_or(self.htr3a_mask, sel)
+            elif pop_name.count("Vip") > 0:
+                self.vip_mask = np.logical_or(self.vip_mask, sel)
+            elif pop_name.count("Sst") > 0:
+                self.sst_mask = np.logical_or(self.sst_mask, sel)
+            elif pop_name.count("Pvalb") > 0:
+                self.pvalb_mask = np.logical_or(self.pvalb_mask, sel)
+            else:
+                raise ValueError(f"Unknown population {pop_name}")
+            current_ind += _n
+            current_pop_name = pop_name
+        # check that an y id has been given to every neuron
+        assert np.sum(neuron_id_to_y < 0) == 0
+        self.layer_bounds = layer_bounds
+
+        ######### For l5e neurons  ###########
+        # l5e_min, l5e_max = ie_bounds[-2], layer_bounds[-1]
+        # n_l5e = l5e_max - l5e_min
+
+        # n_readout_pops = network['readout_neuron_ids'].shape[0]
+        # dist = int(n_l5e / n_readout_pops)
+        # #####################################
+
+        y_to_neuron_id = np.zeros(self.n_neurons, np.int32)
+        y_to_neuron_id[neuron_id_to_y] = np.arange(self.n_neurons)
+        assert np.all(y_to_neuron_id[neuron_id_to_y]
+                      == np.arange(self.n_neurons))
+        # y_to_neuron_id: E.g., la neurona séptima por orden de capas tiene id 0, y_to_neuron_id[7]=0
+        # neuron_id_to_y: E.g., la neurona con id 0 es la séptima por orden de capas, neuron_id_to_y[0] = 7
+
+        # ##### For l5e neurons #####
+        # neurons_per_readout = network['readout_neuron_ids'].shape[1]
+
+        # for i in range(n_readout_pops):
+        #     desired_y = np.arange(neurons_per_readout) + \
+        #         int(dist / 2) + dist * i + l5e_min
+        #     for j in range(neurons_per_readout):
+        #         other_id = y_to_neuron_id[desired_y[j]]
+        #         readout_id = network['readout_neuron_ids'][i, j]
+        #         old_readout_y = neuron_id_to_y[readout_id]
+        #         neuron_id_to_y[readout_id], neuron_id_to_y[other_id] = desired_y[j], neuron_id_to_y[readout_id]
+        #         y_to_neuron_id[old_readout_y], y_to_neuron_id[desired_y[j]
+        #                                                       ] = other_id, readout_id
+        ###########################
+
+        # plot the L1 top and L6 bottom
+        self.neuron_id_to_y = self.n_neurons - neuron_id_to_y  
+
+    def __call__(self, ax, spikes):
+        scale = self.scale
+        ms = self.marker_size
+        alpha = self.alpha
+        seq_len = spikes.shape[1]
+        layer_label = ["1", "2/3", "4", "5", "6"]
+        for i, (y, h) in enumerate(
+            zip(self.layer_bounds, np.diff(
+                self.layer_bounds, append=[self.n_neurons]))
+        ):
+            ax.annotate(
+                f"L{layer_label[i]}",
+                (5, (self.n_neurons - y - h / 2)),
+                fontsize=5 * scale,
+                va="center",
+            )
+
+            if i % 2 != 0:
+                continue
+            rect = patches.Rectangle(
+                (0, self.n_neurons - y - h), seq_len, h, color="gray", alpha=0.1
+            )
+            ax.add_patch(rect)
+
+        spikes = np.array(spikes)
+        spikes = np.transpose(spikes[self.batch_ind, :, self.core_mask])
+
+        # e
+        times, ids = np.where(spikes * self.e_mask[None, :].astype(float))
+        _y = self.neuron_id_to_y[ids]
+        ax.plot(times, _y, ".", color="r", ms=ms, alpha=alpha)
+
+        # Htr3a
+        times, ids = np.where(
+            spikes * self.htr3a_mask[None, :].astype(float))
+        _y = self.neuron_id_to_y[ids]
+        ax.plot(times, _y, ".", color="pink", ms=ms, alpha=alpha)
+
+        # vip
+        times, ids = np.where(spikes * self.vip_mask[None, :].astype(float))
+        _y = self.neuron_id_to_y[ids]
+        ax.plot(times, _y, ".", color="darkviolet", ms=ms, alpha=alpha)
+
+        # sst
+        times, ids = np.where(spikes * self.sst_mask[None, :].astype(float))
+        _y = self.neuron_id_to_y[ids]
+        ax.plot(times, _y, ".", color="g", ms=ms, alpha=alpha)
+
+        # pvalb
+        times, ids = np.where(
+            spikes * self.pvalb_mask[None, :].astype(float))
+        _y = self.neuron_id_to_y[ids]
+        ax.plot(times, _y, ".", color="b", ms=ms, alpha=alpha)
+
+        ##### For l5e neurons #####
+
+        # for i, readout_neuron_ids in enumerate(self.network['readout_neuron_ids']):
+        #     if len(self.network['readout_neuron_ids']) == 2 and i == 0:
+        #         continue
+        #     sel = np.zeros(self.n_neurons)
+        #     sel[readout_neuron_ids] = 1.
+        #     times, ids = np.where(
+        #         spikes[self.batch_ind] * sel[None, :].astype(float))
+        #     _y = self.neuron_id_to_y[ids]
+        #     ax.plot(times, _y, '.', color='k', ms=ms, alpha=alpha)
+
+        ###########################
+        ax.plot([-1, -1], [-1, -1], ".", color="pink",
+                ms=6, alpha=0.9, label="Htr3a")
+        ax.plot([-1, -1], [-1, -1], ".", color="darkviolet", 
+                ms=6, alpha=0.9, label="Vip")
+        ax.plot([-1, -1], [-1, -1], ".", color="g",
+                ms=6, alpha=0.9, label="Sst")
+        ax.plot([-1, -1], [-1, -1], ".", color="b",
+                ms=6, alpha=0.9, label="Pvalb")
+        ax.plot([-1, -1], [-1, -1], ".", color="r",
+                ms=6, alpha=0.9, label="Excitatory")
+        # ax.plot([-1, -1], [-1, -1], '.', color='k',
+        #         ms=4, alpha=.9, label='Readout (L5e)')
+
+        # bg = patches.Rectangle((480 / 2050 * seq_len, 0), 300 / 2050 * seq_len,
+        #                        220 / 1000 * self.n_neurons, color='white', alpha=.9, zorder=101)
+        # ax.add_patch(bg)
+        # ax.legend(frameon=True, facecolor='white', framealpha=.9, edgecolor='white',
+        #           fontsize=5 * scale, loc='center', bbox_to_anchor=(.3, .12)).set_zorder(102)
+        ax.axvline(
+            self.stimuli_init_time,
+            linestyle="dashed",
+            color="k",
+            linewidth=1.5,
+            alpha=1,
+        )
+        ax.axvline(
+            self.stimuli_end_time, linestyle="dashed", color="k", linewidth=1.5, alpha=1
+        )
+        ax.set_ylim([0, self.n_neurons])
+        ax.set_yticks([0, self.n_neurons])
+        ax.set_ylabel("Network Neuron ID", fontsize=20)
+        ax.set_xlim([0, seq_len])
+        ax.set_xticks([0, seq_len])
+        ax.tick_params(axis="both", which="major", labelsize=18)
+
+
+class DriftingGrating:
+    def __init__(
+        self,
+        scale=2.0,
+        frequency=2.0,
+        stimuli_init_time=500,
+        stimuli_end_time=1500,
+        reverse=False,
+        marker_size=1.0,
+        alpha=1,
+        color="g",
+    ):
+        self.marker_size = marker_size
+        self.alpha = alpha
+        self.color = color
+        self.scale = scale
+        self.stimuli_init_time = stimuli_init_time
+        self.stimuli_end_time = stimuli_end_time
+        self.reverse = reverse
+        self.frequency = frequency
+
+    def __call__(self, ax, simulation_length, stimulus_length=None):
+        if stimulus_length is None:
+            stimulus_length = simulation_length
+
+        times = np.arange(stimulus_length)
+        stimuli_speed = np.zeros((stimulus_length))
+        if self.reverse:
+            stimuli_speed[: self.stimuli_init_time] = self.frequency
+            stimuli_speed[self.stimuli_end_time:] = self.frequency
+        else:
+            stimuli_speed[
+                self.stimuli_init_time: self.stimuli_end_time
+            ] = self.frequency
+
+        ax.plot(
+            times,
+            stimuli_speed,
+            color=self.color,
+            ms=self.marker_size,
+            alpha=self.alpha,
+            linewidth=2 * self.scale,
+        )
+        ax.set_ylabel("TF \n [Hz]")
+        ax.set_yticks([0, self.frequency])
+        ax.set_yticklabels(["0", f"{self.frequency}"])
+        ax.set_xlim([0, stimulus_length])
+        ax.set_xticks(np.linspace(0, stimulus_length, 6))
+        ax.set_xticklabels([str(int(x))
+                           for x in np.linspace(0, simulation_length, 6)])
+        # ax.set_xlabel('Time [ms]', fontsize=20)
+        ax.set_xlabel("Time [ms]")
+        # ax.tick_params(axis='both', which='major', labelsize=18)
+
+
+class LGN_sample_plot:
+    # Plot one realization of the LGN units response
+    def __init__(
+        self,
+        firing_rates,
+        spikes,
+        stimuli_init_time=500,
+        stimuli_end_time=1500,
+        images_dir="Images",
+        n_samples=2,
+        directory="LGN units",
+    ):
+        self.firing_rates = firing_rates[0, :, :]
+        self.spikes = spikes
+        self.stimuli_init_time = stimuli_init_time
+        self.stimuli_end_time = stimuli_end_time
+        self.firing_rates_shape = self.firing_rates.shape
+        self.n_samples = n_samples
+        self.images_dir = images_dir
+        self.directory = directory
+
+    def __call__(self):
+        for neuron_idx in np.random.choice(
+            range(self.firing_rates_shape[1]), size=self.n_samples
+        ):
+            times = np.linspace(
+                0, self.firing_rates_shape[0], self.firing_rates_shape[0]
+            )
+
+            fig, axs = plt.subplots(2, sharex=True)
+            axs[0].plot(
+                times, self.firing_rates[:, neuron_idx], color="r", ms=1, alpha=0.7
+            )
+            axs[0].set_ylabel("Firing rate [Hz]")
+            axs[1].plot(
+                times, self.spikes[0, :, neuron_idx], color="b", ms=1, alpha=0.7
+            )
+            axs[1].set_yticks([0, 1])
+            axs[1].set_ylim(0, 1)
+            axs[1].set_xlabel("Time [ms]")
+            axs[1].set_ylabel("Spikes")
+
+            for subplot in range(2):
+                axs[subplot].axvline(
+                    self.stimuli_init_time,
+                    linestyle="dashed",
+                    color="gray",
+                    linewidth=3,
+                )
+                axs[subplot].axvline(
+                    self.stimuli_end_time, linestyle="dashed", color="gray", linewidth=3
+                )
+
+            fig.suptitle(f"LGN unit idx:{neuron_idx}")
+            path = os.path.join(self.images_dir, self.directory)
+            os.makedirs(path, exist_ok=True)
+            fig.savefig(os.path.join(
+                path, f"LGN unit idx_{neuron_idx}.png"), dpi=300)
+            # close figure
+            plt.close(fig)
+
+
+class PopulationActivity:
+    def __init__(
+        self,
+        n_neurons,
+        network,
+        stimuli_init_time=500,
+        stimuli_end_time=1500,
+        image_path="",
+        data_dir="",
+    ):
+        self.data_dir = data_dir
+        self.n_neurons = n_neurons
+        self.network = network
+        self.stimuli_init_time = stimuli_init_time
+        self.stimuli_end_time = stimuli_end_time
+        self.images_path = image_path
+        os.makedirs(self.images_path, exist_ok=True)
+
+    def __call__(self, spikes, plot_core_only=True, bin_size=10):
+        if plot_core_only:
+            if self.n_neurons > 66634:
+                self.n_neurons = 66634
+            self.core_mask = other_v1_utils.isolate_core_neurons(
+                self.network, data_dir=self.data_dir
+            )
+        else:
+            self.core_mask = np.full(self.n_neurons, True)
+
+        self.spikes = np.array(spikes)[0, :, self.core_mask]
+        self.spikes = np.transpose(self.spikes)
+        self.neurons_ordering()
+        self.plot_populations_activity(bin_size)
+        self.subplot_populations_activity(bin_size)
+
+    def neurons_ordering(self):
+        node_types = pd.read_csv(
+            os.path.join(self.data_dir, "network/v1_node_types.csv"), sep=" "
+        )
+        path_to_h5 = os.path.join(self.data_dir, "network/v1_nodes.h5")
+        node_h5 = h5py.File(path_to_h5, mode="r")
+        node_type_id_to_pop_name = dict()
+        for nid in np.unique(node_h5["nodes"]["v1"]["node_type_id"]):
+            # if not np.unique all of the 230924 model neurons ids are considered,
+            # but nearly all of them are repeated since there are only 111 different indices
+            ind_list = np.where(node_types.node_type_id == nid)[0]
+            assert len(ind_list) == 1
+            node_type_id_to_pop_name[nid] = node_types.pop_name[ind_list[0]]
+
+        node_type_ids = np.array(node_h5["nodes"]["v1"]["node_type_id"])
+        # Select population names of neurons in the present network (core)
+        true_node_type_ids = node_type_ids[
+            self.network["tf_id_to_bmtk_id"][self.core_mask]
+        ]
+        # Now order the pop_names according to their layer and type
+        pop_orders = dict(
+            sorted(
+                node_type_id_to_pop_name.items(), key=lambda item: pop_ordering(item[1])
+            )
+        )
+
+        # Now we convert the neuron id (related to its pop_name) to an index related to its position in the y axis
+        neuron_id_to_y = (
+            np.zeros(self.n_neurons, np.int32) - 1
+        )  # rest 1 to check at the end if every neuron has an index
+        current_ind = 0
+        self.layer_bounds = []
+        self.ie_bounds = []
+        current_pop_name = "e0"
+
+        for pop_id, pop_name in pop_orders.items():
+            # choose all the neurons of the given pop_id
+            sel = true_node_type_ids == pop_id
+            _n = np.sum(sel)
+            # order the neurons by type in the y axis
+            neuron_id_to_y[sel] = np.arange(current_ind, current_ind + _n)
+            if int(pop_name[1]) > int(current_pop_name[1]):
+                # register the change of layer
+                self.layer_bounds.append(current_ind)
+            if current_pop_name[0] == "i" and pop_name[0] == "e":
+                # register the change of neuron type: exc -> inh
+                self.ie_bounds.append(current_ind)
+            current_ind += _n
+            current_pop_name = pop_name
+
+        # check that an y id has been given to every neuron
+        assert np.sum(neuron_id_to_y < 0) == 0
+        self.y_to_neuron_id = np.zeros(self.n_neurons, np.int32)
+        self.y_to_neuron_id[neuron_id_to_y] = np.arange(self.n_neurons)
+        assert np.all(
+            self.y_to_neuron_id[neuron_id_to_y] == np.arange(self.n_neurons))
+
+    def plot_populations_activity(self, bin_size=10):
+        layers_label = ["i1", "i23", "e23", "i4", "e4", "i5", "e5", "i6", "e6"]
+        neuron_class_bounds = np.concatenate(
+            (self.ie_bounds, self.layer_bounds))
+        neuron_class_bounds = np.append(neuron_class_bounds, self.n_neurons)
+        neuron_class_bounds.sort()
+
+        for idx, label in enumerate(layers_label):
+            init_idx = neuron_class_bounds[idx]
+            end_idx = neuron_class_bounds[idx + 1]
+            neuron_ids = self.y_to_neuron_id[init_idx:end_idx]
+            n_neurons_class = len(neuron_ids)
+            class_spikes = self.spikes[:, neuron_ids]
+            m, n = class_spikes.shape
+            H, W = int(m / bin_size), 1  # block-size
+            n_spikes_bin = class_spikes.reshape(
+                H, m // H, W, n // W).sum(axis=(1, 3))
+            population_activity = n_spikes_bin / \
+                (n_neurons_class * bin_size * 0.001)
+
+            fig = plt.figure()
+            plt.plot(
+                np.arange(0, self.spikes.shape[0], bin_size), population_activity)
+            plt.axvline(
+                self.stimuli_init_time,
+                linestyle="dashed",
+                color="gray",
+                linewidth=1,
+                zorder=10,
+            )
+            plt.axvline(
+                self.stimuli_end_time,
+                linestyle="dashed",
+                color="gray",
+                linewidth=1,
+                zorder=10,
+            )
+            plt.xlabel("Time (ms)")
+            plt.ylabel("Population activity (Hz)")
+            plt.suptitle(f"Population activity of {label} neurons")
+            path = os.path.join(self.images_path, "Populations activity")
+            os.makedirs(path, exist_ok=True)
+            fig.tight_layout()
+            fig.savefig(os.path.join(
+                path, f"{label}_population_activity.png"), dpi=300)
+            plt.close(fig)
+
+    def subplot_populations_activity(self, bin_size=10):
+        layers_label = [
+            "Inhibitory L1 neurons",
+            "Inhibitory L23 neurons",
+            "Excitatory L23 neurons",
+            "Inhibitory L4 neurons",
+            "Excitatory L4 neurons",
+            "Inhibitory L5 neurons",
+            "Excitatory L5 neurons",
+            "Inhibitory L6 neurons",
+            "Excitatory L6 neurons",
+        ]
+        neuron_class_bounds = np.concatenate(
+            (self.ie_bounds, self.layer_bounds))
+        neuron_class_bounds = np.append(neuron_class_bounds, self.n_neurons)
+        neuron_class_bounds.sort()
+
+        population_activity_dict = {}
+
+        for idx, label in enumerate(layers_label):
+            init_idx = neuron_class_bounds[idx]
+            end_idx = neuron_class_bounds[idx + 1]
+            neuron_ids = self.y_to_neuron_id[init_idx:end_idx]
+            n_neurons_class = len(neuron_ids)
+            class_spikes = self.spikes[:, neuron_ids]
+            m, n = class_spikes.shape
+            H, W = int(m / bin_size), 1  # block-size
+            n_spikes_bin = class_spikes.reshape(
+                H, m // H, W, n // W).sum(axis=(1, 3))
+            population_activity = n_spikes_bin / \
+                (n_neurons_class * bin_size * 0.001)
+            population_activity_dict[label] = population_activity
+
+        time = np.arange(0, self.spikes.shape[0], bin_size)
+        fig = plt.figure(constrained_layout=False)
+        # fig.set_constrained_layout_pads(w_pad=4 / 72, h_pad=4 / 72, hspace=0.15, wspace=0.15)
+        ax1 = plt.subplot(5, 1, 1)
+        plt.plot(
+            time,
+            population_activity_dict["Inhibitory L1 neurons"],
+            label="Inhibitory L1 neurons",
+            color="b",
+        )
+        plt.legend(fontsize=6)
+        plt.tick_params(axis="both", labelsize=7)
+        # plt.xlabel('Time (ms)', fontsize=7)
+        plt.setp(ax1.get_xticklabels(), visible=False)
+        plt.ylabel("Population \n activity (Hz)", fontsize=7)
+        plt.axvline(
+            self.stimuli_init_time,
+            linestyle="dashed",
+            color="gray",
+            linewidth=1,
+            zorder=10,
+        )
+        plt.axvline(
+            self.stimuli_end_time,
+            linestyle="dashed",
+            color="gray",
+            linewidth=1,
+            zorder=10,
+        )
+
+        ax2 = None
+        for i in range(3, 9):
+            if i % 2 == 1:
+                ax1 = plt.subplot(5, 2, i, sharex=ax1, sharey=ax1)
+                plt.plot(
+                    time,
+                    population_activity_dict[layers_label[i - 2]],
+                    label=layers_label[i - 2],
+                    color="b",
+                )
+                plt.ylabel("Population \n activity (Hz)", fontsize=7)
+                plt.setp(ax1.get_xticklabels(), visible=False)
+                plt.legend(fontsize=6, loc="upper right")
+                plt.tick_params(axis="both", labelsize=7)
+                plt.axvline(
+                    self.stimuli_init_time,
+                    linestyle="dashed",
+                    color="gray",
+                    linewidth=1,
+                    zorder=10,
+                )
+                plt.axvline(
+                    1500, linestyle="dashed", color="gray", linewidth=1, zorder=10
+                )
+            else:
+                if ax2 == None:
+                    ax2 = plt.subplot(5, 2, i, sharex=ax1)
+                else:
+                    ax2 = plt.subplot(5, 2, i, sharex=ax2, sharey=ax2)
+                plt.plot(
+                    time,
+                    population_activity_dict[layers_label[i - 2]],
+                    label=layers_label[i - 2],
+                    color="r",
+                )
+                plt.setp(ax2.get_xticklabels(), visible=False)
+                plt.legend(fontsize=6, loc="upper right")
+                plt.tick_params(axis="both", labelsize=7)
+                plt.axvline(
+                    self.stimuli_init_time,
+                    linestyle="dashed",
+                    color="gray",
+                    linewidth=1,
+                    zorder=10,
+                )
+                plt.axvline(
+                    self.stimuli_end_time,
+                    linestyle="dashed",
+                    color="gray",
+                    linewidth=1,
+                    zorder=10,
+                )
+
+        ax1 = plt.subplot(5, 2, 9, sharex=ax1, sharey=ax1)
+        plt.plot(
+            time,
+            population_activity_dict[layers_label[7]],
+            label=layers_label[7],
+            color="b",
+        )
+        plt.ylabel("Population \n activity (Hz)", fontsize=7)
+        plt.xlabel("Time [ms]", fontsize=7)
+        plt.tick_params(axis="both", labelsize=7)
+        plt.legend(fontsize=6, loc="upper right")
+        plt.axvline(
+            self.stimuli_init_time,
+            linestyle="dashed",
+            color="gray",
+            linewidth=1,
+            zorder=10,
+        )
+        plt.axvline(
+            self.stimuli_end_time,
+            linestyle="dashed",
+            color="gray",
+            linewidth=1,
+            zorder=10,
+        )
+
+        ax2 = plt.subplot(5, 2, 10, sharex=ax2, sharey=ax2)
+        plt.plot(
+            time,
+            population_activity_dict[layers_label[8]],
+            label=layers_label[8],
+            color="r",
+        )
+        plt.xlabel("Time [ms]", fontsize=7)
+        plt.tick_params(axis="both", labelsize=7)
+        plt.legend(fontsize=6, loc="upper right")
+        plt.axvline(
+            self.stimuli_init_time,
+            linestyle="dashed",
+            color="gray",
+            linewidth=1,
+            zorder=10,
+        )
+        plt.axvline(
+            self.stimuli_end_time,
+            linestyle="dashed",
+            color="gray",
+            linewidth=1,
+            zorder=10,
+        )
+
+        plt.subplots_adjust(
+            left=0.1, bottom=0.07, right=0.99, top=0.99, wspace=0.17, hspace=0.17
+        )
+
+        path = os.path.join(self.images_path, "Populations activity")
+        os.makedirs(path, exist_ok=True)
+        # fig.tight_layout()
+        fig.savefig(os.path.join(
+            path, "subplot_population_activity.png"), dpi=300)
+        plt.close(fig)
+
+
+def calculate_Firing_Rate(z, drifting_gratings_init=500, drifting_gratings_end=2500):
+    dg_spikes = z[:, drifting_gratings_init:drifting_gratings_end, :]
+    # if the number of dimensions of dg_spikes is 2, reshape it to 3 adding an additional first dimension
+    # if dg_spikes.ndim == 2:
+    #     dg_spikes = dg_spikes.reshape(1, dg_spikes.shape[0], dg_spikes.shape[1])
+    mean_dg_spikes = np.mean(dg_spikes, axis=0)
+    mean_firing_rates = np.sum(mean_dg_spikes, axis=0)/((drifting_gratings_end-drifting_gratings_init)/1000)
+    
+    return mean_firing_rates
+
+def calculate_OSI_DSI(rates_df, network, DG_angles=range(0,360, 45), core_radius=None, core_mask=None, remove_zero_rate_neurons=True):
+    
+    # Get the pop names of the neurons
+    if core_radius is not None:
+        pop_names = other_v1_utils.pop_names(network, core_radius=core_radius) 
+    else:
+        pop_names = other_v1_utils.pop_names(network)
+
+    # Get the number of neurons and DG angles
+    n_neurons = len(pop_names)
+    node_ids = np.arange(n_neurons)
+    
+    # Get the firing rates for every neuron and DG angle
+    all_rates = np.array([g["Ave_Rate(Hz)"] for _, g in rates_df.groupby("DG_angle")]).T
+    average_rates = np.mean(all_rates, axis=1)
+
+    # Find the preferred DG angle for each neuron
+    preferred_angle_ind = np.argmax(all_rates, axis=1)
+    preferred_rates = np.max(all_rates, axis=1)
+    preferred_DG_angle = np.array(DG_angles)[preferred_angle_ind]
+
+    # Calculate the DSI and OSI
+    phase_rad = np.array(DG_angles) * np.pi / 180.0
+    denominator = all_rates.sum(axis=1)
+    # dsi = np.abs((all_rates * np.exp(1j * phase_rad)).sum(axis=1) / denominator)
+    # osi = np.abs((all_rates * np.exp(2j * phase_rad)).sum(axis=1) / denominator)
+
+    dsi = np.where(denominator != 0, 
+               np.abs((all_rates * np.exp(1j * phase_rad)).sum(axis=1)) / denominator, 
+               np.nan)
+    osi = np.where(denominator != 0,
+                np.abs((all_rates * np.exp(2j * phase_rad)).sum(axis=1)) / denominator,
+                np.nan)
+
+
+    print(f"DSI: {dsi}")
+    print(f"dsi shape: {dsi.shape}")
+    print(f"node_ids shape: {node_ids.shape}")
+
+
+    
+    # Save the results in a dataframe
+    osi_df = pd.DataFrame()
+    osi_df["node_id"] = node_ids
+    osi_df["pop_name"] = pop_names
+    # osi_df["DSI"] = dsi[core_mask]
+    # osi_df["OSI"] = osi[core_mask]
+    # osi_df["preferred_angle"] = preferred_DG_angle[core_mask]
+    # osi_df["max_mean_rate(Hz)"] = preferred_rates[core_mask]
+    # osi_df["Avg_Rate(Hz)"] = average_rates[core_mask]
+    osi_df["DSI"] = dsi
+    osi_df["OSI"] = osi
+    osi_df["preferred_angle"] = preferred_DG_angle
+    osi_df["max_mean_rate(Hz)"] = preferred_rates
+    osi_df["Ave_Rate(Hz)"] = average_rates
+
+    if remove_zero_rate_neurons:
+        osi_df = osi_df[osi_df["Ave_Rate(Hz)"] != 0]
+
+    return osi_df
+
+
+class ModelMetricsAnalysis:    
+
+    def __init__(self, network, neurons, data_dir='', directory='', filename='', n_trials=1, drifting_gratings_init=50, 
+                 drifting_gratings_end=550, analyze_core_only=True):
+        self.n_neurons = neurons
+        self.network = network
+        self.data_dir = data_dir 
+        self.n_trials = n_trials
+        self.drifting_gratings_init = drifting_gratings_init
+        self.drifting_gratings_end = drifting_gratings_end
+        self.analyze_core_only = analyze_core_only
+        self.directory=directory
+        self.filename = filename
+    
+    def __call__(self, spikes, DG_angles):
+
+        # Isolate the core neurons if necessary
+        if self.analyze_core_only:
+            core_neurons = 16679 #65871 
+            core_radius = 200 #400
+            
+            # Calculate the core_neurons mask
+            if self.n_neurons > core_neurons:
+                self.core_mask = other_v1_utils.isolate_core_neurons(self.network, radius=core_radius, data_dir=self.data_dir) 
+                self.n_neurons = core_neurons
+            else:
+                self.core_mask = np.full(self.n_neurons, True)
+
+        else:
+            self.core_mask = np.full(self.n_neurons, True)
+            core_radius = None
+
+        spikes = spikes[:, :, self.core_mask]
+       
+        # Calculate the firing rates along every orientation            
+        # if spikes shape is (n_angles, n_time_steps, n_neurons) reshape it to (n_angles, n_trials, n_time_steps, n_neurons)
+        if spikes.shape[0] == len(DG_angles):
+            spikes = spikes.reshape(len(DG_angles), self.n_trials, spikes.shape[-2], self.n_neurons)
+        
+        firing_rates_df = self.create_firing_rates_df(self.n_neurons, spikes, n_trials=self.n_trials, 
+                                                      drifting_gratings_init=self.drifting_gratings_init, drifting_gratings_end=self.drifting_gratings_end, 
+                                                      DG_angles=DG_angles)
+        
+        # Save the firing rates
+        # firing_rates_df.to_csv(os.path.join(self.save_dir, f"V1_DG_firing_rates_df.csv"), sep=" ", index=False)
+
+        # Calculate the orientation and direction selectivity indices
+        metrics_df = calculate_OSI_DSI(firing_rates_df, self.network, DG_angles=DG_angles, core_radius=core_radius, core_mask=self.core_mask)
+        # metrics_df.to_csv(os.path.join(self.directory, f"V1_OSI_DSI_DF.csv"), sep=" ", index=False)
+
+        # Make the boxplots to compare with the neuropixels data
+        if len(DG_angles) == 1:
+            metrics = ["Ave_Rate(Hz)"]
+        else:
+            metrics = ["Rate at preferred direction (Hz)", "OSI", "DSI"]
+
+        boxplot = MetricsBoxplot(save_dir=self.directory, filename=self.filename)
+        boxplot.plot(metrics=metrics, metrics_df=metrics_df)
+
+    def create_firing_rates_df(self, n_neurons, spikes, n_trials=10, drifting_gratings_init=50, 
+                               drifting_gratings_end=550, DG_angles=np.arange(0, 360, 45)):
+        
+        # Calculate the firing rates for each neuron in each orientation
+        firing_rates_df = pd.DataFrame(columns=["DG_angle", "node_id", "Ave_Rate(Hz)"])
+        node_ids = np.arange(n_neurons)
+
+        # Iterate through each orientation
+        for angle_id, angle in enumerate(DG_angles): 
+            # Load the simulation results
+            firingRates = calculate_Firing_Rate(spikes[angle_id, :, :, :], drifting_gratings_init=drifting_gratings_init, drifting_gratings_end=drifting_gratings_end)
+            data = {
+                    "DG_angle": float(angle),
+                    "node_id": node_ids,
+                    "Ave_Rate(Hz)": firingRates
+                }
+            df = pd.DataFrame(data)
+            # Drop empty or all-NA columns before concatenation
+            df = df.dropna(axis=1, how='all')
+            # how many nan rows are there?
+            firing_rates_df = pd.concat([firing_rates_df, df], ignore_index=True)
+
+        return firing_rates_df
+    
+
+class MetricsBoxplot:
+    def __init__(self, save_dir='Metrics_analysis', filename=''):
+        self.save_dir = save_dir
+        self.filename = filename
+        self.osi_dfs = []
+
+    @staticmethod
+    def pop_name_to_cell_type(pop_name):
+        # Convert pop_name in the old format to cell types. E.g., 'e4Rorb' -> 'L4 Exc', 'i4Pvalb' -> 'L4 PV', 'i23Sst' -> 'L2/3 SST'
+        shift = 0  # letter shift for L23
+        layer = pop_name[1]
+        if layer == "2":
+            layer = "2/3"
+            shift = 1
+        elif layer == "1":
+            return "L1 Htr3a"  # special case
+
+        class_name = pop_name[2 + shift :]
+        if class_name == "Pvalb":
+            subclass = "PV"
+        elif class_name == "Sst":
+            subclass = "SST"
+        elif (class_name == "Vip") or (class_name == "Htr3a"):
+            subclass = "VIP"
+        else:  # excitatory
+            subclass = "Exc"
+
+        return f"L{layer} {subclass}"
+
+    @staticmethod
+    def neuropixels_cell_type_to_cell_type(pop_name):
+        # Convert pop_name in the neuropixels cell type to cell types. E.g, 'EXC_L23' -> 'L2/3 Exc', 'PV_L5' -> 'L5 PV'
+        layer = pop_name.split('_')[1]
+        class_name = pop_name.split('_')[0]
+        if "2" in layer:
+            layer = "L2/3"
+        elif layer == "L1":
+            return "L1 Htr3a"  # special case
+        if class_name == "EXC":
+            class_name = "Exc"
+
+        return f"{layer} {class_name}"
+
+    @staticmethod
+    def get_borders(ticklabel):
+        prev_layer = "1"
+        borders = [-0.5]
+        for i in ticklabel:
+            x = i.get_position()[0]
+            text = i.get_text()
+            if text[1] != prev_layer:
+                borders.append(x - 0.5)
+                prev_layer = text[1]
+        borders.append(x + 0.5)
+        return borders
+
+    @staticmethod
+    def draw_borders(ax, borders, ylim):
+        for i in range(0, len(borders), 2):
+            w = borders[i + 1] - borders[i]
+            h = ylim[1] - ylim[0]
+            ax.add_patch(
+                patches.Rectangle((borders[i], ylim[0]), w, h, alpha=0.08, color="k", zorder=-10)
+            )
+        return ax   
+
+    def get_osi_dsi_df(self, metric_file="V1_OSI_DSI_DF.csv", data_source_name="", data_dir=""):
+        # Load the data csv file and remove rows with empty cell type
+        # if metric_file is a dataframe, then do not load it
+        if isinstance(metric_file, pd.DataFrame):
+            df = metric_file
+        else:
+            df = pd.read_csv(f"{data_dir}/{metric_file}", sep=" ")
+
+        # Rename the cell types
+        if data_dir == "Neuropixels_data":
+            df = df[df['cell_type'].notna()]
+            df["cell_type"] = df["cell_type"].apply(self.neuropixels_cell_type_to_cell_type)
+        elif data_dir == 'Billeh_column_metrics':
+            df["cell_type"] = df["pop_name"].apply(self.pop_name_to_cell_type)
+        elif data_dir == "NEST_metrics":
+            df["cell_type"] = df["pop_name"].apply(self.pop_name_to_cell_type)
+            # plot only neurons within 200 um.
+            df = df[(df["x"] ** 2 + df["z"] ** 2) < (200 ** 2)]
+        else:
+            df["cell_type"] = df["pop_name"].apply(self.pop_name_to_cell_type)
+
+        # Rename the maximum rate column
+        df.rename(columns={"max_mean_rate(Hz)": "Rate at preferred direction (Hz)"}, inplace=True)
+        # df.rename(columns={"Ave_Rate(Hz)": "Average rate (Hz)"}, inplace=True)
+
+        # Cut off neurons with low firing rate at the preferred direction
+        nonresponding = df["Rate at preferred direction (Hz)"] < 0.5
+        df.loc[nonresponding, "OSI"] = np.nan
+        df.loc[nonresponding, "DSI"] = np.nan
+
+        # Sort the neurons by neuron types
+        df = df.sort_values(by="cell_type")
+
+        # Add a column for the data source name
+        if len(data_source_name) > 0:
+            df["data_type"] = data_source_name
+        else:
+            df["data_type"] = data_dir
+
+        columns = ["cell_type", "data_type", "Rate at preferred direction (Hz)", "OSI", "DSI", 'Ave_Rate(Hz)']
+        df = df[columns]
+
+        return df
+
+    def plot(self, metrics=["Rate at preferred direction (Hz)", "OSI", "DSI"], metrics_df=None):
+        # Get the dataframes for the model and Neuropixels OSI and DSI 
+        if metrics_df is None:
+            metrics_df = f"V1_OSI_DSI_DF.csv"
+
+        # print(metrics_df)
+
+        self.osi_dfs.append(self.get_osi_dsi_df(metric_file=metrics_df, data_source_name="V1 GLIF model", data_dir=self.save_dir))
+        self.osi_dfs.append(self.get_osi_dsi_df(metric_file=f"V1_OSI_DSI_DF.csv", data_source_name="Neuropixels", data_dir='Neuropixels_data'))
+        self.osi_dfs.append(self.get_osi_dsi_df(metric_file=f"V1_OSI_DSI_DF.csv", data_source_name="Billeh et al (2020)", data_dir='Billeh_column_metrics'))
+        self.osi_dfs.append(self.get_osi_dsi_df(metric_file=f"V1_OSI_DSI_DF_pop_name.csv", data_source_name="NEST simulation", data_dir='NEST_metrics'))
+        
+        df = pd.concat(self.osi_dfs, ignore_index=True)
+        # df.to_csv(os.path.join('Borrar', f"help_DG_firing_rates_df.csv"), sep=" ", index=False)
+
+        # Create a figure to compare several model metrics against Neuropixels data
+        n_metrics = len(metrics)
+        height = int(7*n_metrics)
+        fig, axs = plt.subplots(n_metrics, 1, figsize=(12, height))
+        # fig, axs = plt.subplots(n_metrics, 1, figsize=(12, 20))
+        if n_metrics == 1:
+            axs = [axs]
+
+        color_pal = {
+            "V1 GLIF model": "tab:orange",
+            "Neuropixels": "tab:gray",
+            "Billeh et al (2020)": "tab:blue",
+            "NEST simulation": "tab:pink"
+        }
+
+        # Establish the order of the neuron types in the boxplots
+        cell_type_order = np.sort(df['cell_type'].unique())
+
+        for idx, metric in enumerate(metrics):
+            if metric in ["Rate at preferred direction (Hz)", 'Ave_Rate(Hz)']:
+                ylims = [0, 100]
+            else:
+                ylims = [0, 1]
+
+            plot_one_metric(axs[idx], df, metric, ylims, color_pal, hue_order=cell_type_order)
+
+        axs[0].legend(loc="upper right", fontsize=16)
+        if len(axs) > 1:
+            for i in range(len(axs)-1):
+                axs[i].set_xticklabels([])
+
+        xticklabel = axs[n_metrics-1].get_xticklabels()
+        for label in xticklabel:
+            label.set_fontsize(14)
+            label.set_weight("bold")
+
+        plt.tight_layout()
+        plt.savefig(os.path.join(self.save_dir, self.filename+'.png'), dpi=300, transparent=False)
+        plt.close()
+
+
+def plot_one_metric(ax, df, metric_name, ylim, cpal=None, hue_order=None):
+
+    sns.boxplot(
+        x="cell_type",
+        y=metric_name,
+        hue="data_type",
+        order=hue_order,
+        data=df,
+        ax=ax,
+        width=0.7,
+        palette=cpal,
+    )
+    ax.tick_params(axis="x", labelrotation=90)
+    ax.set_ylim(ylim)
+    ax.set_xlabel("")
+    # Modify the label sizes
+    ax.set_ylabel(metric_name, fontsize=16)
+    yticklabel = ax.get_yticklabels()
+    for label in yticklabel:
+        label.set_fontsize(14)
+
+    # Apply shadings to each layer
+    xticklabel = ax.get_xticklabels()
+    borders = MetricsBoxplot.get_borders(xticklabel)
+    MetricsBoxplot.draw_borders(ax, borders, ylim)
+
+    # Hide the legend
+    ax.get_legend().remove()
+
     return ax