--- conflicted
+++ resolved
@@ -312,13 +312,8 @@
             
             # Concatenate the partial results to get the final result
             input_current = result_array.stack() # ( 9, 5, 66634, 68)
-<<<<<<< HEAD
-            # input_current = tf.transpose(input_current, perm=[1, 2, 3, 0]) # New shape (5, 66634, 68, 9)
-            input_current = tf.transpose(input_current, perm=[1, 2, 0, 3]) # New shape (5, 66634, 9, 68)
-=======
             input_current = tf.transpose(input_current, perm=[1, 2, 0, 3])
             # input_current = tf.transpose(input_current, perm=[1, 2, 3, 0]) # New shape (5, 66634, 68, 9)
->>>>>>> d5bfbe74
             input_current = tf.reshape(input_current, (self._n_syn_basis, -1, num_chunks * self._max_batch)) # New shape (5, 66634, 612)
             input_current = tf.transpose(input_current, perm=[2, 1, 0]) # New shape (612, 66634, 5)
             
